/*
** The Sleuth Kit
**
** Copyright (c) 2013 Basis Technology Corp.  All rights reserved
** Contact: Brian Carrier [carrier <at> sleuthkit [dot] org]
**
** This software is distributed under the Common Public License 1.0
**
*/

/**
 * \file tsk_fatfs.h
 * Contains the structures and function APIs for TSK FAT (FAT12, FAT16, FAT32, 
 * exFAT) file system support.
 */

#ifndef _TSK_FATFS_H
#define _TSK_FATFS_H

#include "tsk_fs_i.h"

/**
 * \internal
 *
 * Per TSK convention, FAT file system functions return integer 0 on success
 * and integer 1 on failure. 
 */
#define FATFS_OK 0

/**
 * \internal
 *
 * Per TSK convention, FAT file system functions return integer 0 on success
 * and integer 1 on failure. 
 */
#define FATFS_FAIL 1

#define FATFS_FS_MAGIC	0xaa55

#define FATFS_FIRST_CLUSTER_ADDR 2

#define FATFS_FIRSTINO	2
#define FATFS_ROOTINO	2       /* location of root directory inode */
#define FATFS_FIRST_NORMINO 3

#define FATFS_ROOTNAME "$ROOT"
#define FATFS_MBRNAME  "$MBR"
#define FATFS_FAT1NAME "$FAT1"
#define FATFS_FAT2NAME "$FAT2"

#define FATFS_NUM_VIRT_FILES(fatfs) \
    (fatfs->numfat + 2)

/* size of FAT to read into FATFS_INFO each time */
/* This must be at least 1024 bytes or else fat12 will get messed up */
#define FATFS_FAT_CACHE_N		4       // number of caches
#define FATFS_FAT_CACHE_B		4096
#define FATFS_FAT_CACHE_S		8       // number of sectors in cache

#define FATFS_MASTER_BOOT_RECORD_SIZE 512

/** 
 * Directory entries for all FAT file systems are currently 32 bytes long.
 */
#define FATFS_DENTRY_SIZE 32

/* MASK values for FAT entries */
#define FATFS_12_MASK	0x00000fff
#define FATFS_16_MASK	0x0000ffff
#define FATFS_32_MASK	0x0fffffff
#define EXFATFS_MASK	0x0fffffff

#define FATFS_FILE_CONTENT_LEN sizeof(TSK_DADDR_T)      // we will store the starting cluster

/* flags for attributes field */
#define FATFS_ATTR_NORMAL	0x00    /* normal file */
#define FATFS_ATTR_READONLY	0x01    /* file is readonly */
#define FATFS_ATTR_HIDDEN	0x02    /* file is hidden */
#define FATFS_ATTR_SYSTEM	0x04    /* file is a system file */
#define FATFS_ATTR_VOLUME	0x08    /* entry is a volume label */
#define FATFS_ATTR_DIRECTORY	0x10    /* entry is a directory name */
#define FATFS_ATTR_ARCHIVE	0x20    /* file is new or modified */
#define FATFS_ATTR_LFN		0x0f    /* A long file name entry */
#define FATFS_ATTR_ALL		0x3f    /* all flags set */

#define FATFS_CLUST_2_SECT(fatfs, c)	\
	(TSK_DADDR_T)(fatfs->firstclustsect + ((((c) & fatfs->mask) - 2) * fatfs->csize))

#define FATFS_SECT_2_CLUST(fatfs, s)	\
	(TSK_DADDR_T)(2 + ((s)  - fatfs->firstclustsect) / fatfs->csize)

/* given an inode address, determine in which sector it is located
 * i must be larger than 3 (2 is the root and it doesn't have a sector)
 */
#define FATFS_INODE_2_SECT(fatfs, i)    \
    (TSK_DADDR_T)((i - FATFS_FIRST_NORMINO)/(fatfs->dentry_cnt_se) + fatfs->firstdatasect)

#define FATFS_INODE_2_OFF(fatfs, i)     \
    (size_t)(((i - FATFS_FIRST_NORMINO) % fatfs->dentry_cnt_se) * sizeof(FATFS_DENTRY))

/* given a sector IN THE DATA AREA, return the base inode for it */
#define FATFS_SECT_2_INODE(fatfs, s)    \
    (TSK_INUM_T)((s - fatfs->firstdatasect) * fatfs->dentry_cnt_se + FATFS_FIRST_NORMINO)

/* Constants for the FAT entry */
#define FATFS_UNALLOC	0
#define FATFS_BAD		0x0ffffff7
#define FATFS_EOFS		0x0ffffff8
#define FATFS_EOFE		0x0fffffff

/* macro to identify if the FAT value is End of File
 * returns 1 if it is and 0 if it is not 
 */
#define FATFS_ISEOF(val, mask)	\
	((val >= (FATFS_EOFS & mask)) && (val <= (FATFS_EOFE)))

#define FATFS_ISBAD(val, mask) \
	((val) == (FATFS_BAD & mask))

#define FATFS_SEC_MASK		0x1f    /* number of seconds div by 2 */
#define FATFS_SEC_SHIFT		0
#define FATFS_SEC_MIN		0
#define FATFS_SEC_MAX		30
#define FATFS_MIN_MASK		0x7e0   /* number of minutes 0-59 */
#define FATFS_MIN_SHIFT		5
#define FATFS_MIN_MIN		0
#define FATFS_MIN_MAX		59
#define FATFS_HOUR_MASK		0xf800  /* number of hours 0-23 */
#define FATFS_HOUR_SHIFT	11
#define FATFS_HOUR_MIN		0
#define FATFS_HOUR_MAX		23

/* return 1 if x is a valid FAT time */
#define FATFS_ISTIME(x)	\
	(((((x & FATFS_SEC_MASK) >> FATFS_SEC_SHIFT) > FATFS_SEC_MAX) || \
	  (((x & FATFS_MIN_MASK) >> FATFS_MIN_SHIFT) > FATFS_MIN_MAX) || \
	  (((x & FATFS_HOUR_MASK) >> FATFS_HOUR_SHIFT) > FATFS_HOUR_MAX) ) == 0)

#define FATFS_DAY_MASK		0x1f    /* day of month 1-31 */
#define FATFS_DAY_SHIFT		0
#define FATFS_DAY_MIN		1
#define FATFS_DAY_MAX		31
#define FATFS_MON_MASK		0x1e0   /* month 1-12 */
#define FATFS_MON_SHIFT		5
#define FATFS_MON_MIN		1
#define FATFS_MON_MAX		12
#define FATFS_YEAR_MASK		0xfe00  /* year, from 1980 0-127 */
#define FATFS_YEAR_SHIFT	9
#define FATFS_YEAR_MIN		0
#define FATFS_YEAR_MAX		127

/* return 1 if x is a valid FAT date */
#define FATFS_ISDATE(x)	\
	 (((((x & FATFS_DAY_MASK) >> FATFS_DAY_SHIFT) > FATFS_DAY_MAX) || \
	   (((x & FATFS_DAY_MASK) >> FATFS_DAY_SHIFT) < FATFS_DAY_MIN) || \
	   (((x & FATFS_MON_MASK) >> FATFS_MON_SHIFT) > FATFS_MON_MAX) || \
	   (((x & FATFS_MON_MASK) >> FATFS_MON_SHIFT) < FATFS_MON_MIN) || \
	   (((x & FATFS_YEAR_MASK) >> FATFS_YEAR_SHIFT) > FATFS_YEAR_MAX) ) == 0)

/**
 * \internal
 * Buffer size for conversion of exFAT UTF-16 strings to UTF-8 strings.
 */
#define FATFS_MAXNAMLEN_UTF8	1024

#ifdef __cplusplus
extern "C" {
#endif
    typedef struct FATFS_INFO FATFS_INFO; 

    // RJCTODO: Use of this through out would allow addition of an ERR status
    // and would make use of the is_alloc functions cleaner.
    enum FATFS_DATA_UNIT_ALLOC_STATUS_ENUM {
        FATFS_DATA_UNIT_ALLOC_STATUS_UNALLOC = 0,
        FATFS_DATA_UNIT_ALLOC_STATUS_ALLOC = 1,
        FATFS_DATA_UNIT_ALLOC_STATUS_UNKNOWN = 2
    };
    typedef enum FATFS_DATA_UNIT_ALLOC_STATUS_ENUM FATFS_DATA_UNIT_ALLOC_STATUS_ENUM;

	typedef enum {
		TSK_FATFS_SUBTYPE_SPEC = 0,
		TSK_FATFS_SUBTYPE_ANDROID_1 = 1
	} TSK_FATFS_SUBTYPE_ENUM;

    typedef struct
    {
        uint8_t data[FATFS_MASTER_BOOT_RECORD_SIZE - 2];
        uint8_t magic[2];
    } FATFS_MASTER_BOOT_RECORD;

	/** 
     * Generic directory entry structure for FAT file systems.
     */
    typedef struct {
        uint8_t data[FATFS_DENTRY_SIZE];
    } FATFS_DENTRY;

    /* 
     * Internal TSK_FS_INFO derived structure for FATXX and exFAT file systems.  
     */
    struct FATFS_INFO {
        TSK_FS_INFO fs_info;    /* super class */

        /* FAT cache */
        /* cache_lock protects fatc_buf, fatc_addr, fatc_ttl */
        tsk_lock_t cache_lock;
        char fatc_buf[FATFS_FAT_CACHE_N][FATFS_FAT_CACHE_B];        //r/w shared - lock
        TSK_DADDR_T fatc_addr[FATFS_FAT_CACHE_N];     // r/w shared - lock
        uint8_t fatc_ttl[FATFS_FAT_CACHE_N];  //r/w shared - lock

        /* First sector of FAT */
        TSK_DADDR_T firstfatsect;

        /* First sector after FAT  - For TSK_FS_INFO_TYPE_FAT_12 and TSK_FS_INFO_TYPE_FAT_16, this is where the
         * root directory entries are.  For TSK_FS_INFO_TYPE_FAT_32, this is the the first 
         * cluster */
        TSK_DADDR_T firstdatasect;

        /* The sector number were cluster 2 (the first one) is
         * for TSK_FS_INFO_TYPE_FAT_32, it will be the same as firstdatasect, but for TSK_FS_INFO_TYPE_FAT_12 & 16
         * it will be the first sector after the Root directory  */
        TSK_DADDR_T firstclustsect;

        /* size of data area in clusters, starting at firstdatasect */
        TSK_DADDR_T clustcnt;

        TSK_DADDR_T lastclust;

        /* sector where the root directory is located */
        TSK_DADDR_T rootsect;

        uint32_t dentry_cnt_se; /* max number of dentries per sector */
        uint32_t dentry_cnt_cl; /* max number of dentries per cluster */

        uint16_t ssize;         /* size of sectors in bytes */
        uint16_t ssize_sh;      /* power of 2 for size of sectors */
        uint8_t csize;          /* size of clusters in sectors */
        uint8_t numfat;         /* number of fat tables */
        uint32_t sectperfat;    /* sectors per fat table */
        uint16_t numroot;       /* number of 32-byte dentries in root dir */
        uint32_t mask;          /* the mask to use for the sectors */

        TSK_INUM_T mbr_virt_inum;
        TSK_INUM_T fat1_virt_inum;
        TSK_INUM_T fat2_virt_inum;

        tsk_lock_t dir_lock;    //< Lock that protects inum2par.
        void *inum2par;         //< Maps subfolder metadata address to parent folder metadata addresses.
<<<<<<< HEAD
=======
    } FATFS_INFO;
>>>>>>> 61f8947b

		char boot_sector_buffer[FATFS_MASTER_BOOT_RECORD_SIZE];
        int using_backup_boot_sector;

		TSK_FATFS_SUBTYPE_ENUM subtype; // Identifies any variations on the standard FAT format

        int8_t (*is_cluster_alloc)(FATFS_INFO *fatfs, TSK_DADDR_T clust);

        uint8_t (*is_dentry)(FATFS_INFO *a_fatfs, FATFS_DENTRY *a_dentry, 
            FATFS_DATA_UNIT_ALLOC_STATUS_ENUM a_cluster_is_alloc, 
            uint8_t a_do_basic_tests_only);

        uint8_t (*inode_lookup)(FATFS_INFO *a_fatfs, TSK_FS_FILE *a_fs_file,
            TSK_INUM_T a_inum);

        uint8_t (*inode_walk_should_skip_dentry)(FATFS_INFO *a_fatfs, 
            TSK_INUM_T a_inum, FATFS_DENTRY *a_dentry, 
            unsigned int a_selection_flags, int a_cluster_is_alloc);

        uint8_t (*istat_attr_flags) (FATFS_INFO *a_fatfs, TSK_INUM_T a_inum,  FILE *a_hFile);

        TSK_RETVAL_ENUM (*dent_parse_buf)(FATFS_INFO *a_fatfs, 
            TSK_FS_DIR *a_fs_dir, char *a_buf, TSK_OFF_T a_buf_len, 
            TSK_DADDR_T *a_sector_addrs);

        TSK_RETVAL_ENUM (*dinode_copy)(FATFS_INFO *a_fatfs, TSK_INUM_T a_inum, 
            FATFS_DENTRY *a_dentry, uint8_t a_cluster_is_alloc, TSK_FS_FILE *a_fs_file);

        // RJCTODO: Consider wrapping this struct around FATFS_INFO. The original plan was to make a union of
        // FATXX- and exFAT-specific members, but it turns out that all of the additions are exFAT only.
        struct {
            uint64_t first_sector_of_alloc_bitmap;
            uint64_t length_of_alloc_bitmap_in_bytes;
        } EXFATFS_INFO;
	};

    extern uint8_t
    fatfs_inum_is_in_range(FATFS_INFO *a_fatfs, TSK_INUM_T a_inum);

    extern uint8_t
    fatfs_ptr_arg_is_null(void *ptr, const char *param_name, const char *func_name);

    extern uint8_t
    fatfs_inum_arg_is_in_range(FATFS_INFO *a_fatfs, TSK_INUM_T a_inum, const char *func_name);

    extern time_t fatfs_dos_2_unix_time(uint16_t date, uint16_t time, uint8_t timetens);

    extern uint32_t
    fatfs_dos_2_nanosec(uint8_t timetens);

    extern TSKConversionResult
    fatfs_utf16_inode_str_2_utf8(FATFS_INFO *a_fatfs, UTF16 *src, size_t src_len, UTF8 *dest, size_t dest_len, TSK_INUM_T a_inum, const char *a_desc);

    extern void fatfs_cleanup_ascii(char *);

	extern TSK_FS_INFO 
    *fatfs_open(TSK_IMG_INFO *a_img_info, TSK_OFF_T a_offset, TSK_FS_TYPE_ENUM a_ftype, uint8_t a_test);

    extern uint8_t
    fatfs_fscheck(TSK_FS_INFO *fs, FILE *hFile);

    extern int8_t fatfs_is_sectalloc(FATFS_INFO *, TSK_DADDR_T);

    extern uint8_t
    fatfs_block_walk(TSK_FS_INFO * fs, TSK_DADDR_T a_start_blk,
        TSK_DADDR_T a_end_blk, TSK_FS_BLOCK_WALK_FLAG_ENUM a_flags,
        TSK_FS_BLOCK_WALK_CB a_action, void *a_ptr);

    extern TSK_FS_BLOCK_FLAG_ENUM
    fatfs_block_getflags(TSK_FS_INFO * a_fs, TSK_DADDR_T a_addr);

    extern TSK_FS_ATTR_TYPE_ENUM
    fatfs_get_default_attr_type(const TSK_FS_FILE * a_file);

    extern uint8_t fatfs_make_data_runs(TSK_FS_FILE * a_fs_file);

    extern uint8_t fatfs_getFAT(FATFS_INFO * fatfs, TSK_DADDR_T clust,
        TSK_DADDR_T * value);

    extern uint8_t 
    fatfs_dir_buf_add(FATFS_INFO * fatfs, TSK_INUM_T par_inum, TSK_INUM_T dir_inum); 

    extern uint8_t
    fatfs_dir_buf_get(FATFS_INFO * fatfs, TSK_INUM_T dir_inum,
    TSK_INUM_T *par_inum);

    extern TSK_WALK_RET_ENUM
    fatfs_find_parent_act(TSK_FS_FILE * fs_file, const char *a_path, void *ptr);

    extern uint8_t
    fatfs_istat(TSK_FS_INFO * fs, FILE * hFile, TSK_INUM_T inum,
        TSK_DADDR_T numblock, int32_t sec_skew);

    extern uint8_t fatfs_inode_walk(TSK_FS_INFO * fs,
        TSK_INUM_T start_inum, TSK_INUM_T end_inum,
        TSK_FS_META_FLAG_ENUM a_flags, TSK_FS_META_WALK_CB a_action,
        void *a_ptr);

    extern uint8_t fatfs_inode_lookup(TSK_FS_INFO *a_fs,
        TSK_FS_FILE *a_fs_file, TSK_INUM_T a_inum);

    extern uint8_t fatfs_dentry_load(FATFS_INFO *a_fatfs, FATFS_DENTRY *a_dentry, 
        TSK_INUM_T a_inum);

    extern TSK_RETVAL_ENUM
        fatfs_dir_open_meta(TSK_FS_INFO * a_fs, TSK_FS_DIR ** a_fs_dir,
        TSK_INUM_T a_addr);

    extern int fatfs_name_cmp(TSK_FS_INFO *, const char *, const char *);

    extern uint8_t fatfs_dir_buf_add(FATFS_INFO * fatfs,
        TSK_INUM_T par_inum, TSK_INUM_T dir_inum);
<<<<<<< HEAD

    extern void fatfs_dir_buf_free(FATFS_INFO *fatfs);
=======
    extern void fatfs_cleanup_ascii(char *);
    extern void fatfs_dir_buf_free(FATFS_INFO * fatfs);
>>>>>>> 61f8947b

    extern uint8_t
    fatfs_jopen(TSK_FS_INFO * fs, TSK_INUM_T inum);

    extern uint8_t
    fatfs_jentry_walk(TSK_FS_INFO * fs, int a_flags,
        TSK_FS_JENTRY_WALK_CB a_action, void *a_ptr);

    extern uint8_t
    fatfs_jblk_walk(TSK_FS_INFO * fs, TSK_DADDR_T start, TSK_DADDR_T end,
        int a_flags, TSK_FS_JBLK_WALK_CB a_action, void *a_ptr);

    extern void fatfs_close(TSK_FS_INFO *fs);

#ifdef __cplusplus
}
#endif

#endif<|MERGE_RESOLUTION|>--- conflicted
+++ resolved
@@ -246,10 +246,6 @@
 
         tsk_lock_t dir_lock;    //< Lock that protects inum2par.
         void *inum2par;         //< Maps subfolder metadata address to parent folder metadata addresses.
-<<<<<<< HEAD
-=======
-    } FATFS_INFO;
->>>>>>> 61f8947b
 
 		char boot_sector_buffer[FATFS_MASTER_BOOT_RECORD_SIZE];
         int using_backup_boot_sector;
@@ -362,13 +358,9 @@
 
     extern uint8_t fatfs_dir_buf_add(FATFS_INFO * fatfs,
         TSK_INUM_T par_inum, TSK_INUM_T dir_inum);
-<<<<<<< HEAD
-
-    extern void fatfs_dir_buf_free(FATFS_INFO *fatfs);
-=======
+
     extern void fatfs_cleanup_ascii(char *);
     extern void fatfs_dir_buf_free(FATFS_INFO * fatfs);
->>>>>>> 61f8947b
 
     extern uint8_t
     fatfs_jopen(TSK_FS_INFO * fs, TSK_INUM_T inum);
