--- conflicted
+++ resolved
@@ -2481,9 +2481,6 @@
     return 0;
 }
 
-<<<<<<< HEAD
-=======
-
 typedef struct {
     uint32_t offset;
     uint32_t length;
@@ -3636,7 +3633,6 @@
 }
 
 
->>>>>>> cfa1666d
 typedef struct {
     TSK_FS_INFO *fs;            // the HFS file system
     TSK_FS_FILE *file;          // the Attributes file, if open
