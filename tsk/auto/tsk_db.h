/*
 ** The Sleuth Kit 
 **
 ** Brian Carrier [carrier <at> sleuthkit [dot] org]
 ** Copyright (c) 2011-2012 Brian Carrier.  All Rights reserved
 **
 ** This software is distributed under the Common Public License 1.0
 **
 */

/**
 * \file tsk_db.h
 * Contains TSK interface to abstract database handling class. The intent of this class
 * is so that different databases can be seamlessly used by TSK. 
 */

#ifndef _TSK_DB_H
#define _TSK_DB_H

#include <vector>
#include <string>
#include <ostream>

#include "tsk_auto_i.h"
#include "db_connection_info.h"

using std::ostream;
using std::vector;
using std::string;

<<<<<<< HEAD
#define TSK_SCHEMA_VER 8
#define TSK_SCHEMA_MINOR_VER 0
=======
#define TSK_SCHEMA_VER 7
#define TSK_SCHEMA_MINOR_VER 2
>>>>>>> e365adfa
/**
 * Values for the type column in the tsk_objects table. 
 */
typedef enum {
    TSK_DB_OBJECT_TYPE_IMG = 0, ///< Object is a disk image
    TSK_DB_OBJECT_TYPE_VS,      ///< Object is a volume system. 
    TSK_DB_OBJECT_TYPE_VOL,     ///< Object is a volume 
    TSK_DB_OBJECT_TYPE_FS,      ///< Object is a file system
    TSK_DB_OBJECT_TYPE_FILE,    ///< Object is a file (exact type can be determined in the tsk_files table via TSK_DB_FILES_TYPE_ENUM)
} TSK_DB_OBJECT_TYPE_ENUM;

/**
 * Values for the files type column in the tsk_files table.
 */
typedef enum {
    TSK_DB_FILES_TYPE_FS = 0,   ///< File that can be found in file system tree. 
    TSK_DB_FILES_TYPE_CARVED,   ///< Set of blocks for a file found from carving.  Could be on top of a TSK_DB_FILES_TYPE_UNALLOC_BLOCKS range. 
    TSK_DB_FILES_TYPE_DERIVED,  ///< File derived from a parent file (i.e. from ZIP)
    TSK_DB_FILES_TYPE_LOCAL,    ///< Local file that was added (not from a disk image)
    TSK_DB_FILES_TYPE_UNALLOC_BLOCKS,   ///< Set of blocks not allocated by file system.  Parent should be image, volume, or file system.  Many columns in tsk_files will be NULL. Set layout in tsk_file_layout. 
    TSK_DB_FILES_TYPE_UNUSED_BLOCKS, ///< Set of blocks that are unallocated AND not used by a carved or other file type.  Parent should be UNALLOC_BLOCKS, many columns in tsk_files will be NULL, set layout in tsk_file_layout. 
    TSK_DB_FILES_TYPE_VIRTUAL_DIR, ///< Virtual directory (not on fs) with no meta-data entry that can be used to group files of types other than TSK_DB_FILES_TYPE_FS. Its parent is either another TSK_DB_FILES_TYPE_FS or a root directory or type TSK_DB_FILES_TYPE_FS.
    TSK_DB_FILES_TYPE_SLACK   ///< Slack space for a single file
} TSK_DB_FILES_TYPE_ENUM;



/**
* Values for the "known" column of the tsk_files table
*/
typedef enum  {
    TSK_DB_FILES_KNOWN_UNKNOWN = 0,  ///< Not matched against an index
    TSK_DB_FILES_KNOWN_KNOWN = 1,    ///< Match found in a "known" file index (such as NIST NSRL)and could be good or bad.  
    TSK_DB_FILES_KNOWN_KNOWN_BAD = 2,      ///< Match found in a "known bad" index
    TSK_DB_FILES_KNOWN_KNOWN_GOOD = 3,      ///< Match found in a "known good" index
} TSK_DB_FILES_KNOWN_ENUM;


/**
* Structure wrapping a single tsk objects db entry
*/
typedef struct _TSK_DB_OBJECT {
    int64_t objId; ///< set to 0 if unknown (before it becomes a db object)
    int64_t parObjId;
    TSK_DB_OBJECT_TYPE_ENUM type;    
} TSK_DB_OBJECT;

ostream& operator <<(ostream &os,const TSK_DB_OBJECT &dbObject);

/**
* Structure wrapping a single file_layout db entry
*/
typedef struct _TSK_DB_FILE_LAYOUT_RANGE {
    //default constructor
    _TSK_DB_FILE_LAYOUT_RANGE()
        : fileObjId(0),byteStart(0),byteLen(0),sequence(0) {}
    //constructor for non-db object (before it becomes one)
    _TSK_DB_FILE_LAYOUT_RANGE(uint64_t byteStart, uint64_t byteLen, int sequence)
        : fileObjId(0),byteStart(byteStart),byteLen(byteLen),sequence(sequence) {}
 
    int64_t fileObjId; ///< set to 0 if unknown (before it becomes a db object)
    uint64_t byteStart;
    uint64_t byteLen;
    uint32_t sequence;

    //default comparator by sequence
    bool operator< (const struct _TSK_DB_FILE_LAYOUT_RANGE & rhs) const
    { return sequence < rhs.sequence; }

} TSK_DB_FILE_LAYOUT_RANGE;

ostream& operator <<(ostream &os,const TSK_DB_FILE_LAYOUT_RANGE &layoutRange);

/**
* Structure wrapping a single fs info db entry
*/
typedef struct _TSK_DB_FS_INFO {
    int64_t objId; ///< set to 0 if unknown (before it becomes a db object)
    TSK_OFF_T imgOffset;
    TSK_FS_TYPE_ENUM fType;
    unsigned int block_size;
    TSK_DADDR_T block_count;
    TSK_INUM_T root_inum;
    TSK_INUM_T first_inum;
    TSK_INUM_T last_inum;     
} TSK_DB_FS_INFO;

ostream& operator <<(ostream &os,const TSK_DB_FS_INFO &fsInfo);


/**
* Structure wrapping a single vs info db entry
*/
typedef struct _TSK_DB_VS_INFO {
    int64_t objId; ///< set to 0 if unknown (before it becomes a db object)
    TSK_VS_TYPE_ENUM vstype;
    TSK_DADDR_T offset;
    unsigned int block_size;  
} TSK_DB_VS_INFO;

ostream& operator <<(ostream &os,const TSK_DB_VS_INFO &vsInfo);

/**
* Structure wrapping a single vs part db entry
*/
#define TSK_MAX_DB_VS_PART_INFO_DESC_LEN 512
typedef struct _TSK_DB_VS_PART_INFO {
    int64_t objId; ///< set to 0 if unknown (before it becomes a db object)
    TSK_PNUM_T addr;
    TSK_DADDR_T start;
    TSK_DADDR_T len;
    char desc[TSK_MAX_DB_VS_PART_INFO_DESC_LEN];
    TSK_VS_PART_FLAG_ENUM flags;  
} TSK_DB_VS_PART_INFO;

ostream& operator <<(ostream &os,const TSK_DB_VS_PART_INFO &vsPartInfos);

/** \internal
 * C++ class that serves as interface to direct database handling classes. 
 */
class TskDb {

    // these buffers are used to manipulate strings in getParentPathAndName()
    #define MAX_PATH_LENGTH 2048
    char parent_name[MAX_PATH_LENGTH];
    char parent_path[MAX_PATH_LENGTH + 2]; // +2 is for leading slash and trailing slash

  public:
#ifdef TSK_WIN32
//@@@@
    TskDb(const TSK_TCHAR * a_dbFilePath, bool a_blkMapFlag);
#endif
    TskDb(const char *a_dbFilePathUtf8, bool a_blkMapFlag);
    virtual ~TskDb() {};
    virtual int open(bool) = 0;
    virtual int close() = 0;
    virtual TSK_RETVAL_ENUM setConnectionInfo(CaseDbConnectionInfo * info);
    virtual int addImageInfo(int type, int size, int64_t & objId, const string & timezone) = 0;
    virtual int addImageInfo(int type, int size, int64_t & objId, const string & timezone, TSK_OFF_T, const string &md5) = 0;
    virtual int addImageInfo(int type, TSK_OFF_T size, int64_t & objId, const string & timezone, TSK_OFF_T, const string &md5, const string& deviceId) = 0;
    virtual int addImageName(int64_t objId, char const *imgName, int sequence) = 0;
    virtual int addVsInfo(const TSK_VS_INFO * vs_info, int64_t parObjId, int64_t & objId) = 0;
    virtual int addVolumeInfo(const TSK_VS_PART_INFO * vs_part, int64_t parObjId, int64_t & objId) = 0;
    virtual int addFsInfo(const TSK_FS_INFO * fs_info, int64_t parObjId, int64_t & objId) = 0;
    virtual int addFsFile(TSK_FS_FILE * fs_file, const TSK_FS_ATTR * fs_attr,
        const char *path, const unsigned char *const md5,
        const TSK_DB_FILES_KNOWN_ENUM known, int64_t fsObjId,
        int64_t & objId, int64_t dataSourceObjId) = 0;

    virtual TSK_RETVAL_ENUM addVirtualDir(const int64_t fsObjId, const int64_t parentDirId, const char * const name, int64_t & objId, int64_t dataSourceObjId) = 0;
    virtual TSK_RETVAL_ENUM addUnallocFsBlockFilesParent(const int64_t fsObjId, int64_t & objId, int64_t dataSourceObjId) = 0;
    virtual TSK_RETVAL_ENUM addUnallocBlockFile(const int64_t parentObjId, const int64_t fsObjId, const uint64_t size, 
        vector<TSK_DB_FILE_LAYOUT_RANGE> & ranges, int64_t & objId, int64_t dataSourceObjId) = 0;
    virtual TSK_RETVAL_ENUM addUnusedBlockFile(const int64_t parentObjId, const int64_t fsObjId, const uint64_t size, 
        vector<TSK_DB_FILE_LAYOUT_RANGE> & ranges, int64_t & objId, int64_t dataSourceObjId) = 0;
    virtual TSK_RETVAL_ENUM addCarvedFile(const int64_t parentObjId, const int64_t fsObjId, const uint64_t size, 
        vector<TSK_DB_FILE_LAYOUT_RANGE> & ranges, int64_t & objId, int64_t dataSourceObjId) = 0;
    
    virtual int addFileLayoutRange(const TSK_DB_FILE_LAYOUT_RANGE & fileLayoutRange) = 0;
    virtual int addFileLayoutRange(int64_t a_fileObjId, uint64_t a_byteStart, uint64_t a_byteLen, int a_sequence) = 0;
    
    virtual bool isDbOpen() = 0;
    virtual int createSavepoint(const char *name) = 0;
    virtual int revertSavepoint(const char *name) = 0;
    virtual int releaseSavepoint(const char *name) = 0;
    virtual bool inTransaction() = 0;
    virtual bool dbExists() = 0;

    virtual bool getParentPathAndName(const char *path, char **ret_parent_path, char **ret_name);

    //query methods / getters
    virtual TSK_RETVAL_ENUM getFileLayouts(vector<TSK_DB_FILE_LAYOUT_RANGE> & fileLayouts) = 0;
    virtual TSK_RETVAL_ENUM getFsInfos(int64_t imgId, vector<TSK_DB_FS_INFO> & fsInfos) = 0;
    virtual TSK_RETVAL_ENUM getVsInfos(int64_t imgId, vector<TSK_DB_VS_INFO> & vsInfos) = 0;
    virtual TSK_RETVAL_ENUM getVsInfo(int64_t objId, TSK_DB_VS_INFO & vsInfo) = 0;
    virtual TSK_RETVAL_ENUM getVsPartInfos(int64_t imgId, vector<TSK_DB_VS_PART_INFO> & vsPartInfos) = 0;
    virtual TSK_RETVAL_ENUM getObjectInfo(int64_t objId, TSK_DB_OBJECT & objectInfo) = 0;
    virtual TSK_RETVAL_ENUM getParentImageId (const int64_t objId, int64_t & imageId) = 0;
    virtual TSK_RETVAL_ENUM getFsRootDirObjectInfo(const int64_t fsObjId, TSK_DB_OBJECT & rootDirObjInfo) = 0;

  protected:
	
	  /**
	  Extract the extension from the given file name and store it in the supplied string.

	  @param name A file name
	  @param extension The file name extension will be extracted to extension.
	  */void extractExtension(char *name, char *extension ) {
		   char *ext = strrchr(name, '.');

		   //if ext is not null and is not the entire filename...
		   if (ext && (name != ext)) {
			   size_t extLen = strlen(ext);
			   //... and doesn't only contain the '.' and isn't too long to be a real extension.
			   if ((1 < extLen) && (extLen < 15) ) {
				   strncpy(extension, ext + 1, extLen -1);
					//normalize to lower case, only works for ascii
				   for (int i = 0; extension[i]; i++) {
					   extension[i] = tolower(extension[i]);
				   }
			   }
		   }
	  }
};

#endif<|MERGE_RESOLUTION|>--- conflicted
+++ resolved
@@ -28,13 +28,9 @@
 using std::vector;
 using std::string;
 
-<<<<<<< HEAD
 #define TSK_SCHEMA_VER 8
 #define TSK_SCHEMA_MINOR_VER 0
-=======
-#define TSK_SCHEMA_VER 7
-#define TSK_SCHEMA_MINOR_VER 2
->>>>>>> e365adfa
+
 /**
  * Values for the type column in the tsk_objects table. 
  */
