--- conflicted
+++ resolved
@@ -305,15 +305,12 @@
             "Error creating tsk_vol_info table: %s\n")
         ||
         attempt_exec
-<<<<<<< HEAD
         ("CREATE TABLE tsk_pool_info (obj_id INTEGER PRIMARY KEY, img_offset INTEGER NOT NULL, pool_type INTEGER NOT NULL, FOREIGN KEY(obj_id) REFERENCES tsk_objects(obj_id));",
             "Error creating tsk_pool_info table: %s\n")
         ||
         attempt_exec
-        ("CREATE TABLE tsk_fs_info (obj_id INTEGER PRIMARY KEY, img_offset INTEGER NOT NULL, fs_type INTEGER NOT NULL, block_size INTEGER NOT NULL, block_count INTEGER NOT NULL, root_inum INTEGER NOT NULL, first_inum INTEGER NOT NULL, last_inum INTEGER NOT NULL, display_name TEXT, FOREIGN KEY(obj_id) REFERENCES tsk_objects(obj_id));",
-=======
         ("CREATE TABLE tsk_fs_info (obj_id INTEGER PRIMARY KEY, img_offset INTEGER NOT NULL, fs_type INTEGER NOT NULL, block_size INTEGER NOT NULL, block_count INTEGER NOT NULL, root_inum INTEGER NOT NULL, first_inum INTEGER NOT NULL, last_inum INTEGER NOT NULL, display_name TEXT, FOREIGN KEY(obj_id) REFERENCES tsk_objects(obj_id) ON DELETE CASCADE);",
->>>>>>> ba9cf7ba
+
             "Error creating tsk_fs_info table: %s\n")
         ||
         attempt_exec
