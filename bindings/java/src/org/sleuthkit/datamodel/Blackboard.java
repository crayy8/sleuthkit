/*
 * Sleuth Kit Data Model
 *
 * Copyright 2018 Basis Technology Corp.
 * Contact: carrier <at> sleuthkit <dot> org
 *
 * Licensed under the Apache License, Version 2.0 (the "License");
 * you may not use this file except in compliance with the License.
 * You may obtain a copy of the License at
 *
 *	 http://www.apache.org/licenses/LICENSE-2.0
 *
 * Unless required by applicable law or agreed to in writing, software
 * distributed under the License is distributed on an "AS IS" BASIS,
 * WITHOUT WARRANTIES OR CONDITIONS OF ANY KIND, either express or implied.
 * See the License for the specific language governing permissions and
 * limitations under the License.
 */
package org.sleuthkit.datamodel;

import java.sql.ResultSet;
import java.sql.SQLException;
import java.sql.Statement;
import java.util.ArrayList;
import java.util.Collection;
import java.util.List;

/**
 * A representation of the blackboard, a place where artifacts and their
 * attributes are posted.
 *
 */
public final class Blackboard {

<<<<<<< HEAD
	private SleuthkitCase caseDb;
=======
	private final SleuthkitCase caseDb;
>>>>>>> 359bb4c7

	/**
	 * Constructs a representation of the blackboard, a place where artifacts
	 * and their attributes are posted.
	 *
	 * @param casedb The case database.
	 */
	Blackboard(SleuthkitCase casedb) {
		this.caseDb = casedb;
	}

	/**
	 * Posts the artifact. The artifact should be complete (all attributes have
	 * been added) before being posted. Posting the artifact includes making any
	 * events that may be derived from it, and broadcasting a notification that
	 * the artifact is ready for further analysis.
	 *
	 * @param artifact The artifact to be posted.
	 *
	 * @throws BlackboardException If there is a problem posting the artifact.
	 */
	public synchronized void postArtifact(BlackboardArtifact artifact) throws BlackboardException {
		if (null == caseDb) {
			throw new BlackboardException("Blackboard has been closed");
		}

		try {
			caseDb.getTimelineManager().addEventsFromArtifact(artifact);
		} catch (TskCoreException ex) {
			throw new BlackboardException("Failed to add events for artifact: " + artifact, ex);
		}
		caseDb.postTSKEvent(new ArtifactPostedEvent(artifact));

	}

	/**
	 * Posts a Collection of artifacts. The artifacts should be complete (all
	 * attributes have been added) before being posted. Posting the artifacts
	 * includes making any events that may be derived from them, and
	 * broadcasting notifications that the artifacts are ready for further
	 * analysis.
	 *
	 * @param artifacts The artifacts to be posted.
	 *
	 * @throws BlackboardException If there is a problem posting the artifacts.
	 */
	public synchronized void postArtifacts(Collection<BlackboardArtifact> artifacts) throws BlackboardException {
		/*
		 * For now this just posts them one by one, but in the future it could
		 * be smarter and use transactions, post a single bulk event, etc.
		 */
		for (BlackboardArtifact artifact : artifacts) {
			postArtifact(artifact);
		}
	}

	/**
	 * Gets an artifact type, creating it if it does not already exist. Use this
	 * method to define custom artifact types.
	 *
	 * @param typeName    The type name of the artifact type.
	 * @param displayName The display name of the artifact type.
	 *
	 * @return A type object representing the artifact type.
	 *
	 * @throws BlackboardException If there is a problem getting or adding the
	 *                             artifact type.
	 */
	public synchronized BlackboardArtifact.Type getOrAddArtifactType(String typeName, String displayName) throws BlackboardException {
		if (null == caseDb) {
			throw new BlackboardException("Blackboard has been closed");
		}
		try {
			return caseDb.addBlackboardArtifactType(typeName, displayName);
		} catch (TskDataException typeExistsEx) {
			try {
				return caseDb.getArtifactType(typeName);
			} catch (TskCoreException ex) {
				throw new BlackboardException("Failed to get or add artifact type", ex);
			}
		} catch (TskCoreException ex) {
			throw new BlackboardException("Failed to get or add artifact type", ex);
		}
	}

	/**
	 * Gets an attribute type, creating it if it does not already exist. Use
	 * this method to define custom attribute types.
	 *
	 * @param typeName    The type name of the attribute type.
	 * @param valueType   The value type of the attribute type.
	 * @param displayName The display name of the attribute type.
	 *
	 * @return A type object representing the attribute type.
	 *
	 * @throws BlackboardException If there is a problem getting or adding the
	 *                             attribute type.
	 */
	public synchronized BlackboardAttribute.Type getOrAddAttributeType(String typeName, BlackboardAttribute.TSK_BLACKBOARD_ATTRIBUTE_VALUE_TYPE valueType, String displayName) throws BlackboardException {
		if (null == caseDb) {
			throw new BlackboardException("Blackboard has been closed");
		}
		try {
			return caseDb.addArtifactAttributeType(typeName, valueType, displayName);
		} catch (TskDataException typeExistsEx) {
			try {
				return caseDb.getAttributeType(typeName);
			} catch (TskCoreException ex) {
				throw new BlackboardException("Failed to get or add attribute type", ex);
			}
		} catch (TskCoreException ex) {
			throw new BlackboardException("Failed to get or add attribute type", ex);
		}
	}
<<<<<<< HEAD
=======

	/**
	 * A Blackboard exception.
	 */
	public static final class BlackboardException extends Exception {

		private static final long serialVersionUID = 1L;

		/**
		 * Constructs a blackboard exception with the specified message.
		 *
		 * @param message The message.
		 */
		BlackboardException(String message) {
			super(message);
		}

		/**
		 * Constructs a blackboard exception with the specified message and
		 * cause.
		 *
		 * @param message The message.
		 * @param cause   The cause.
		 */
		BlackboardException(String message, Throwable cause) {
			super(message, cause);
		}
	}

	/**
	 * Event published by SleuthkitCase when an artifact is posted. A posted
	 * artifact is complete (all attributes have been added) and ready for
	 * further processing.
	 */
	final public static class ArtifactPostedEvent {

		private final BlackboardArtifact artifact;

		public BlackboardArtifact getArtifact() {
			return artifact;
		}

		ArtifactPostedEvent(BlackboardArtifact artifact) {
			this.artifact = artifact;
		}
	}
>>>>>>> 359bb4c7

	/**
	 * Gets the list of all artifact types in use for the given data source.
	 * Gets both standard and custom types.
	 *
	 * @param dataSourceObjId data source object id
	 *
	 * @return The list of artifact types
	 *
	 * @throws TskCoreException exception thrown if a critical error occurred
	 *                          within tsk core
	 */
	public List<BlackboardArtifact.Type> getArtifactTypesInUse(long dataSourceObjId) throws TskCoreException {

		final String queryString = "SELECT DISTINCT arts.artifact_type_id AS artifact_type_id, "
				+ "types.type_name AS type_name, types.display_name AS display_name "
				+ "FROM blackboard_artifact_types AS types "
				+ "INNER JOIN blackboard_artifacts AS arts "
				+ "ON arts.artifact_type_id = types.artifact_type_id "
				+ "WHERE arts.data_source_obj_id = " + dataSourceObjId;

<<<<<<< HEAD
=======
		SleuthkitCase.CaseDbConnection connection = caseDb.getConnection();
>>>>>>> 359bb4c7
		caseDb.acquireSingleUserCaseReadLock();
		try (SleuthkitCase.CaseDbConnection connection = caseDb.getConnection();
				Statement statement = connection.createStatement();
				ResultSet resultSet = connection.executeQuery(statement, queryString);) {

			List<BlackboardArtifact.Type> uniqueArtifactTypes = new ArrayList<>();
			while (resultSet.next()) {
				uniqueArtifactTypes.add(new BlackboardArtifact.Type(resultSet.getInt("artifact_type_id"),
						resultSet.getString("type_name"), resultSet.getString("display_name")));
			}
			return uniqueArtifactTypes;
		} catch (SQLException ex) {
			throw new TskCoreException("Error getting artifact types is use for data source." + ex.getMessage(), ex);
		} finally {
			caseDb.releaseSingleUserCaseReadLock();
		}
<<<<<<< HEAD
=======

>>>>>>> 359bb4c7
	}

	/**
	 * Get count of all blackboard artifacts of a given type for the given data
	 * source. Does not include rejected artifacts.
	 *
	 * @param artifactTypeID  artifact type id (must exist in database)
	 * @param dataSourceObjId data source object id
	 *
	 * @return count of blackboard artifacts
	 *
	 * @throws TskCoreException exception thrown if a critical error occurs
	 *                          within TSK core
	 */
	public long getArtifactsCount(int artifactTypeID, long dataSourceObjId) throws TskCoreException {
		return getArtifactsCountHelper(artifactTypeID,
				"blackboard_artifacts.data_source_obj_id = '" + dataSourceObjId + "';");
	}

	/**
	 * Get all blackboard artifacts of a given type. Does not included rejected
	 * artifacts.
	 *
	 * @param artifactTypeID  artifact type to get
	 * @param dataSourceObjId data source to look under
	 *
	 * @return list of blackboard artifacts
	 *
	 * @throws TskCoreException exception thrown if a critical error occurs
	 *                          within TSK core
	 */
	public List<BlackboardArtifact> getArtifacts(int artifactTypeID, long dataSourceObjId) throws TskCoreException {
		return caseDb.getArtifactsHelper("blackboard_artifacts.data_source_obj_id = " + dataSourceObjId
				+ " AND blackboard_artifact_types.artifact_type_id = " + artifactTypeID + ";");
	}

	/**
	 * Gets count of blackboard artifacts of given type that match a given WHERE
	 * clause. Uses a SELECT COUNT(*) FROM blackboard_artifacts statement
	 *
	 * @param artifactTypeID artifact type to count
	 * @param whereClause    The WHERE clause to append to the SELECT statement.
	 *
	 * @return A count of matching BlackboardArtifact .
	 *
	 * @throws TskCoreException If there is a problem querying the case
	 *                          database.
	 */
	private long getArtifactsCountHelper(int artifactTypeID, String whereClause) throws TskCoreException {
		String queryString = "SELECT COUNT(*) AS count FROM blackboard_artifacts "
				+ "WHERE blackboard_artifacts.artifact_type_id = " + artifactTypeID
				+ " AND blackboard_artifacts.review_status_id !=" + BlackboardArtifact.ReviewStatus.REJECTED.getID()
				+ " AND " + whereClause;

		SleuthkitCase.CaseDbConnection connection = caseDb.getConnection();
		caseDb.acquireSingleUserCaseReadLock();
		Statement statement = null;
		ResultSet resultSet = null;

		try {
			statement = connection.createStatement();
			resultSet = connection.executeQuery(statement, queryString); //NON-NLS	
			long count = 0;
			if (resultSet.next()) {
				count = resultSet.getLong("count");
			}
			return count;
		} catch (SQLException ex) {
			throw new TskCoreException("Error getting artifact types is use for data source." + ex.getMessage(), ex);
		} finally {
			SleuthkitCase.closeResultSet(resultSet);
			SleuthkitCase.closeStatement(statement);
			connection.close();
			caseDb.releaseSingleUserCaseReadLock();
		}
	}

	/**
	 * A Blackboard exception.
	 */
	public static final class BlackboardException extends Exception {

		private static final long serialVersionUID = 1L;

		/**
		 * Constructs a blackboard exception with the specified message.
		 *
		 * @param message The message.
		 */
		BlackboardException(String message) {
			super(message);
		}

		/**
		 * Constructs a blackboard exception with the specified message and
		 * cause.
		 *
		 * @param message The message.
		 * @param cause   The cause.
		 */
		BlackboardException(String message, Throwable cause) {
			super(message, cause);
		}
	}

	/**
	 * Event published by SleuthkitCase when an artifact is posted. A posted
	 * artifact is complete (all attributes have been added) and ready for
	 * further processing.
	 */
	final public static class ArtifactPostedEvent {

		private final BlackboardArtifact artifact;

		public BlackboardArtifact getArtifact() {
			return artifact;
		}

		ArtifactPostedEvent(BlackboardArtifact artifact) {
			this.artifact = artifact;
		}
	}
}<|MERGE_RESOLUTION|>--- conflicted
+++ resolved
@@ -32,11 +32,7 @@
  */
 public final class Blackboard {
 
-<<<<<<< HEAD
-	private SleuthkitCase caseDb;
-=======
 	private final SleuthkitCase caseDb;
->>>>>>> 359bb4c7
 
 	/**
 	 * Constructs a representation of the blackboard, a place where artifacts
@@ -151,55 +147,6 @@
 			throw new BlackboardException("Failed to get or add attribute type", ex);
 		}
 	}
-<<<<<<< HEAD
-=======
-
-	/**
-	 * A Blackboard exception.
-	 */
-	public static final class BlackboardException extends Exception {
-
-		private static final long serialVersionUID = 1L;
-
-		/**
-		 * Constructs a blackboard exception with the specified message.
-		 *
-		 * @param message The message.
-		 */
-		BlackboardException(String message) {
-			super(message);
-		}
-
-		/**
-		 * Constructs a blackboard exception with the specified message and
-		 * cause.
-		 *
-		 * @param message The message.
-		 * @param cause   The cause.
-		 */
-		BlackboardException(String message, Throwable cause) {
-			super(message, cause);
-		}
-	}
-
-	/**
-	 * Event published by SleuthkitCase when an artifact is posted. A posted
-	 * artifact is complete (all attributes have been added) and ready for
-	 * further processing.
-	 */
-	final public static class ArtifactPostedEvent {
-
-		private final BlackboardArtifact artifact;
-
-		public BlackboardArtifact getArtifact() {
-			return artifact;
-		}
-
-		ArtifactPostedEvent(BlackboardArtifact artifact) {
-			this.artifact = artifact;
-		}
-	}
->>>>>>> 359bb4c7
 
 	/**
 	 * Gets the list of all artifact types in use for the given data source.
@@ -220,11 +167,6 @@
 				+ "INNER JOIN blackboard_artifacts AS arts "
 				+ "ON arts.artifact_type_id = types.artifact_type_id "
 				+ "WHERE arts.data_source_obj_id = " + dataSourceObjId;
-
-<<<<<<< HEAD
-=======
-		SleuthkitCase.CaseDbConnection connection = caseDb.getConnection();
->>>>>>> 359bb4c7
 		caseDb.acquireSingleUserCaseReadLock();
 		try (SleuthkitCase.CaseDbConnection connection = caseDb.getConnection();
 				Statement statement = connection.createStatement();
@@ -241,10 +183,6 @@
 		} finally {
 			caseDb.releaseSingleUserCaseReadLock();
 		}
-<<<<<<< HEAD
-=======
-
->>>>>>> 359bb4c7
 	}
 
 	/**
