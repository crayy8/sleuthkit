--- conflicted
+++ resolved
@@ -1,11 +1,7 @@
 /*
  * Sleuth Kit Data Model
  *
-<<<<<<< HEAD
- * Copyright 2011-2018 Basis Technology Corp.
-=======
  * Copyright 2011-2019 Basis Technology Corp.
->>>>>>> ae87ae8a
  * Contact: carrier <at> sleuthkit <dot> org
  *
  * Licensed under the Apache License, Version 2.0 (the "License");
@@ -1183,8 +1179,6 @@
 		 */
 		TSK_VERIFICATION_FAILED(47, "TSK_VERIFICATION_FAILED",  //NON-NLS
 				bundle.getString("BlackboardArtifact.tskVerificationFailed.text")),
-<<<<<<< HEAD
-=======
 		/**
 		 * Categorization information for a data source.
 		 */
@@ -1200,7 +1194,6 @@
 		 */
 		TSK_WEB_FORM_ADDRESS (50, "TSK_WEB_FORM_ADDRESSES ",  //NON-NLS
 				bundle.getString("BlackboardArtifact.tskWebFormAddresses.text"));
->>>>>>> ae87ae8a
 		
 /**
 		 * A generic (timeline) event.
