/*
 * Sleuth Kit Data Model
 *
 * Copyright 2011-2019 Basis Technology Corp.
 * Contact: carrier <at> sleuthkit <dot> org
 *
 * Licensed under the Apache License, Version 2.0 (the "License");
 * you may not use this file except in compliance with the License.
 * You may obtain a copy of the License at
 *
 *	 http://www.apache.org/licenses/LICENSE-2.0
 *
 * Unless required by applicable law or agreed to in writing, software
 * distributed under the License is distributed on an "AS IS" BASIS,
 * WITHOUT WARRANTIES OR CONDITIONS OF ANY KIND, either express or implied.
 * See the License for the specific language governing permissions and
 * limitations under the License.
 */
package org.sleuthkit.datamodel;

import java.io.Serializable;
import java.io.UnsupportedEncodingException;
import java.text.MessageFormat;
import java.util.ArrayList;
import java.util.Collection;
import java.util.HashMap;
import java.util.HashSet;
import java.util.List;
import java.util.Map;
import java.util.Objects;
import java.util.ResourceBundle;
import java.util.Set;
import org.sleuthkit.datamodel.BlackboardArtifact.ARTIFACT_TYPE;
import org.sleuthkit.datamodel.BlackboardAttribute.ATTRIBUTE_TYPE;
import org.sleuthkit.datamodel.SleuthkitCase.ObjectInfo;

/**
 * An artifact that has been posted to the blackboard. An artifact is a typed
 * collection of name value pairs (attributes) that is associated with its
 * source content (either a data source, or file within a data source). Both
 * standard artifact types and custom artifact types are supported.
 *
 * IMPORTANT NOTE: No more than one attribute of a given type should be added to
 * an artifact.
 */
public class BlackboardArtifact implements Content {

	private static final ResourceBundle bundle = ResourceBundle.getBundle("org.sleuthkit.datamodel.Bundle");
	private final long artifactId;
	private final long sourceObjId;				// refers to objID of parent/source object
	private final long artifactObjId;			// objId of the artifact in tsk_objects. TBD: replace artifactID with this
	private final long dataSourceObjId;			// objId of the data source in tsk_objects.
	private final int artifactTypeId;
	private final String artifactTypeName;
	private final String displayName;
	private ReviewStatus reviewStatus;
	private final SleuthkitCase sleuthkitCase;
	private final List<BlackboardAttribute> attrsCache = new ArrayList<BlackboardAttribute>();
	private boolean loadedCacheFromDb = false;
	private Content parent;
	private String uniquePath;

	private byte[] contentBytes = null;

	private volatile boolean checkedHasChildren;
	private volatile boolean hasChildren;
	private volatile int childrenCount;

	/**
	 * Constructs an artifact that has been posted to the blackboard. An
	 * artifact is a typed collection of name value pairs (attributes) that is
	 * associated with its source content (either a data source, or file within
	 * a data source). Both standard artifact types and custom artifact types
	 * are supported.
	 *
	 * @param sleuthkitCase    The SleuthKit case (case database) that contains
	 *                         the artifact data.
	 * @param artifactID       The unique id for this artifact
	 * @param sourceObjId      The unique id of the content with which this
	 *                         artifact is associated.
	 * @param artifactObjId    The unique id this artifact, in tsk_objects
	 * @param dataSourceObjId  Object ID of the datasource where the artifact
	 *                         was found.
	 * @param artifactTypeID   The type id of this artifact.
	 * @param artifactTypeName The type name of this artifact.
	 * @param displayName      The display name of this artifact.
	 * @param reviewStatus     The review status of this artifact.
	 */
	BlackboardArtifact(SleuthkitCase sleuthkitCase, long artifactID, long sourceObjId, long artifactObjId, long dataSourceObjId, int artifactTypeID, String artifactTypeName, String displayName, ReviewStatus reviewStatus) {

		this.sleuthkitCase = sleuthkitCase;
		this.artifactId = artifactID;
		this.sourceObjId = sourceObjId;
		this.artifactObjId = artifactObjId;
		this.artifactTypeId = artifactTypeID;
		this.dataSourceObjId = dataSourceObjId;
		this.artifactTypeName = artifactTypeName;
		this.displayName = displayName;
		this.reviewStatus = reviewStatus;

		this.checkedHasChildren = false;
		this.hasChildren = false;
		this.childrenCount = -1;

	}

	/**
	 * Constructs an artifact that has been posted to the blackboard. An
	 * artifact is a typed collection of name value pairs (attributes) that is
	 * associated with its source content (either a data source, or file within
	 * a data source). Both standard artifact types and custom artifact types
	 * are supported.
	 *
	 * @param sleuthkitCase    The SleuthKit case (case database) that contains
	 *                         the artifact data.
	 * @param artifactID       The unique id for this artifact.
	 * @param sourceObjId      The unique id of the content with which this
	 *                         artifact is associated.
	 * @param artifactObjID    The unique id this artifact. in tsk_objects
	 * @param dataSourceObjID  Unique id of the data source.
	 * @param artifactTypeID   The type id of this artifact.
	 * @param artifactTypeName The type name of this artifact.
	 * @param displayName      The display name of this artifact.
	 * @param reviewStatus     The review status of this artifact.
	 */
	BlackboardArtifact(SleuthkitCase sleuthkitCase, long artifactID, long sourceObjId, long artifactObjID, long dataSourceObjID, int artifactTypeID, String artifactTypeName, String displayName, ReviewStatus reviewStatus, boolean isNew) {
		this(sleuthkitCase, artifactID, sourceObjId, artifactObjID, dataSourceObjID, artifactTypeID, artifactTypeName, displayName, reviewStatus);
		if (isNew) {
			/*
			 * If this object represents a newly created artifact, then its
			 * collection of attributes has already been populated and there is
			 * no need to fetch them form the case database.
			 */
			this.loadedCacheFromDb = true;
		}
	}

	/**
	 * Gets the SleuthKit case (case database) that contains the data for this
	 * artifact.
	 *
	 * @return The SleuthKit case (case database) object.
	 */
	public SleuthkitCase getSleuthkitCase() {
		return sleuthkitCase;
	}

	/**
	 * Gets the unique id for this artifact.
	 *
	 * @return The artifact id.
	 */
	public long getArtifactID() {
		return this.artifactId;
	}

	/**
	 * Gets the object id of the source content (data source or file within a
	 * data source) of this artifact
	 *
	 * @return The object id.
	 */
	public long getObjectID() {
		return this.sourceObjId;
	}

	/**
	 * Gets the object id of the data source for this artifact.
	 *
	 * @return The data source object id.
	 */
	long getDataSourceObjectID() {
		return this.dataSourceObjId;
	}

	/**
	 * Gets the artifact type id for this artifact.
	 *
	 * @return The artifact type id.
	 */
	public int getArtifactTypeID() {
		return this.artifactTypeId;
	}

	/**
	 * Gets the artifact type name for this artifact.
	 *
	 * @return The artifact type name.
	 */
	public String getArtifactTypeName() {
		return this.artifactTypeName;
	}

	/**
	 * Gets the artifact type display name for this artifact.
	 *
	 * @return The artifact type display name.
	 */
	public String getDisplayName() {
		return this.displayName;
	}

	/**
	 * Gets a short description for this artifact.
	 *
	 * @return The description, may be the empty string.
	 *
	 * @throws TskCoreException if there is a problem creating the description.
	 */
	public String getShortDescription() throws TskCoreException {
		BlackboardAttribute attr = null;
		StringBuilder shortDescription = new StringBuilder("");
		switch (ARTIFACT_TYPE.fromID(artifactTypeId)) {
			case TSK_WEB_BOOKMARK:  //web_bookmark, web_cookie, web_download, and web_history are the same attribute for now
			case TSK_WEB_COOKIE:
			case TSK_WEB_DOWNLOAD:
			case TSK_WEB_HISTORY:
				attr = getAttribute(new BlackboardAttribute.Type(ATTRIBUTE_TYPE.TSK_DOMAIN));
				break;
			case TSK_KEYWORD_HIT:
				attr = getAttribute(new BlackboardAttribute.Type(ATTRIBUTE_TYPE.TSK_KEYWORD_PREVIEW));
				break;
			case TSK_DEVICE_ATTACHED:
				attr = getAttribute(new BlackboardAttribute.Type(ATTRIBUTE_TYPE.TSK_DEVICE_ID));
				break;
			case TSK_CONTACT: //contact, message, and calllog are the same attributes for now
			case TSK_MESSAGE:
			case TSK_CALLLOG:
				//get the first of these attributes which exists and is non null
				final ATTRIBUTE_TYPE[] typesThatCanHaveName = {ATTRIBUTE_TYPE.TSK_NAME,
					ATTRIBUTE_TYPE.TSK_PHONE_NUMBER,
					ATTRIBUTE_TYPE.TSK_PHONE_NUMBER_FROM,
					ATTRIBUTE_TYPE.TSK_PHONE_NUMBER_TO,
					ATTRIBUTE_TYPE.TSK_PHONE_NUMBER_HOME,
					ATTRIBUTE_TYPE.TSK_PHONE_NUMBER_MOBILE,
					ATTRIBUTE_TYPE.TSK_PHONE_NUMBER_OFFICE,
					ATTRIBUTE_TYPE.TSK_EMAIL,
					ATTRIBUTE_TYPE.TSK_EMAIL_FROM,
					ATTRIBUTE_TYPE.TSK_EMAIL_TO,
					ATTRIBUTE_TYPE.TSK_EMAIL_HOME,
					ATTRIBUTE_TYPE.TSK_EMAIL_OFFICE}; //in the order we want to use them 
				for (ATTRIBUTE_TYPE t : typesThatCanHaveName) {
					attr = getAttribute(new BlackboardAttribute.Type(t));
					if (attr != null && !attr.getDisplayString().isEmpty()) {
						break;
					}
				}
				break;
			default:
				break;
		}
		if (attr != null) {
			shortDescription.append(attr.getAttributeType().getDisplayName()).append(": ").append(attr.getDisplayString());
		} else {
			shortDescription.append(getDisplayName());
		}
		//get the first of these date attributes which exists and is non null
		final ATTRIBUTE_TYPE[] typesThatCanHaveDate = {ATTRIBUTE_TYPE.TSK_DATETIME,
			ATTRIBUTE_TYPE.TSK_DATETIME_SENT,
			ATTRIBUTE_TYPE.TSK_DATETIME_RCVD,
			ATTRIBUTE_TYPE.TSK_DATETIME_CREATED,
			ATTRIBUTE_TYPE.TSK_DATETIME_MODIFIED,
			ATTRIBUTE_TYPE.TSK_DATETIME_ACCESSED,
			ATTRIBUTE_TYPE.TSK_DATETIME_START,
			ATTRIBUTE_TYPE.TSK_DATETIME_END};  //in the order we want to use them 
		BlackboardAttribute date;
		for (ATTRIBUTE_TYPE t : typesThatCanHaveDate) {
			date = getAttribute(new BlackboardAttribute.Type(t));
			if (date != null && !date.getDisplayString().isEmpty()) {
				shortDescription.append(" ");
				shortDescription.append(MessageFormat.format(bundle.getString("BlackboardArtifact.shortDescriptionDate.text"), date.getDisplayString()));  //NON-NLS
				break;
			}
		}
		return shortDescription.toString();
	}

	/**
	 * Gets the review status of this artifact, i.e., whether it has been
	 * approved, rejected, or is still waiting for a decision from the user.
	 *
	 * @return The review status.
	 */
	public ReviewStatus getReviewStatus() {
		return reviewStatus;
	}

	/**
	 * Sets the review status of this artifact, i.e., whether it has been
	 * approved, rejected, or is still waiting for a decision from the user.
	 *
	 * @param newStatus new status of the artifact
	 *
	 * @throws TskCoreException If an error occurs
	 */
	public void setReviewStatus(ReviewStatus newStatus) throws TskCoreException {
		getSleuthkitCase().setReviewStatus(this, newStatus);
		reviewStatus = newStatus;
	}
	
	/**
	 * Adds an attribute to this artifact.
	 *
	 * IMPORTANT NOTE: No more than one attribute of a given type should be
	 * added to an artifact.
	 *
	 * @param attribute The attribute to add
	 *
	 * @throws TskCoreException If an error occurs and the attribute was not
	 *                          added to the artifact.
	 */
	public void addAttribute(BlackboardAttribute attribute) throws TskCoreException {
		attribute.setArtifactId(artifactId);
		attribute.setCaseDatabase(getSleuthkitCase());
		getSleuthkitCase().addBlackboardAttribute(attribute, this.artifactTypeId);
		attrsCache.add(attribute);
	}

	/**
	 * Gets the attributes of this artifact.
	 *
	 * @return The attributes.
	 *
	 * @throws TskCoreException If an error occurs and the attributes cannot be
	 *                          fetched.
	 */
	public List<BlackboardAttribute> getAttributes() throws TskCoreException {
		ArrayList<BlackboardAttribute> attributes;
		if (false == loadedCacheFromDb) {
			attributes = getSleuthkitCase().getBlackboardAttributes(this);
			attrsCache.clear();
			attrsCache.addAll(attributes);
			loadedCacheFromDb = true;
		} else {
			attributes = new ArrayList<BlackboardAttribute>(attrsCache);
		}
		return attributes;
	}

	/**
	 * Gets the attribute of this artifact that matches a given type.
	 *
	 * IMPORTANT NOTE: No more than one attribute of a given type should be
	 * added to an artifact.
	 *
	 * @param attributeType The attribute type.
	 *
	 * @return The first attribute of the given type, or null if there are no
	 *         attributes of that type.
	 *
	 * @throws TskCoreException If an error occurs and the attribute is not
	 *                          fetched.
	 */
	public BlackboardAttribute getAttribute(BlackboardAttribute.Type attributeType) throws TskCoreException {
		List<BlackboardAttribute> attributes = this.getAttributes();
		for (BlackboardAttribute attribute : attributes) {
			if (attribute.getAttributeType().equals(attributeType)) {
				return attribute;
			}
		}
		return null;
	}

	/**
	 * Adds a collection of attributes to this artifact in a single operation
	 * (faster than adding each attribute individually).
	 *
	 * @param attributes The collection of attributes.
	 *
	 * @throws TskCoreException If an error occurs and the attributes were not
	 *                          added to the artifact.
	 */
	public void addAttributes(Collection<BlackboardAttribute> attributes) throws TskCoreException {
		if (attributes.isEmpty()) {
			return;
		}
		for (BlackboardAttribute attribute : attributes) {
			attribute.setArtifactId(artifactId);
			attribute.setCaseDatabase(getSleuthkitCase());
		}
		getSleuthkitCase().addBlackboardAttributes(attributes, artifactTypeId);
		attrsCache.addAll(attributes);
	}

	/**
	 * This overiding implementation returns the unique path of the parent. It
	 * does not include the Artifact name in the unique path.
	 *
	 * @throws org.sleuthkit.datamodel.TskCoreException
	 */
	@Override
	public synchronized String getUniquePath() throws TskCoreException {

		// Return the path of the parrent file
		if (uniquePath == null) {
			uniquePath = "";
			Content myParent = getParent();
			if (myParent != null) {
				uniquePath = myParent.getUniquePath();
			}
		}
		return uniquePath;
	}

	@Override
	public synchronized Content getParent() throws TskCoreException {
		if (parent == null) {
			ObjectInfo parentInfo;
			parentInfo = getSleuthkitCase().getParentInfo(this);
			if (parentInfo == null) {
				parent = null;
			} else {
				parent = getSleuthkitCase().getContentById(parentInfo.getId());
			}
		}
		return parent;
	}

	/**
	 * Get all artifacts associated with this content
	 *
	 * @return a list of blackboard artifacts
	 *
	 * @throws TskCoreException if critical error occurred within tsk core
	 */
	@Override
	public ArrayList<BlackboardArtifact> getAllArtifacts() throws TskCoreException {
		// Currently we don't have any artifacts derived from an artifact.
		return new ArrayList<BlackboardArtifact>();
	}

	/**
	 * Get all artifacts associated with this content that have the given type
	 * name
	 *
	 * @param artifactTypeName name of the type to look up
	 *
	 * @return a list of blackboard artifacts matching the type
	 *
	 * @throws TskCoreException if critical error occurred within tsk core
	 */
	@Override
	public ArrayList<BlackboardArtifact> getArtifacts(String artifactTypeName) throws TskCoreException {
		// Currently we don't have any artifacts derived from an artifact.
		return new ArrayList<BlackboardArtifact>();
	}

	/**
	 * Get all artifacts associated with this content that have the given type
	 * id
	 *
	 * @param artifactTypeID type id to look up
	 *
	 * @return a list of blackboard artifacts matching the type
	 *
	 * @throws TskCoreException if critical error occurred within tsk core
	 */
	@Override
	public ArrayList<BlackboardArtifact> getArtifacts(int artifactTypeID) throws TskCoreException {
		// Currently we don't have any artifacts derived from an artifact.
		return new ArrayList<BlackboardArtifact>();
	}

	/**
	 * Get all artifacts associated with this content that have the given type
	 *
	 * @param type type to look up
	 *
	 * @return a list of blackboard artifacts matching the type
	 *
	 * @throws TskCoreException if critical error occurred within tsk core
	 */
	@Override
	public ArrayList<BlackboardArtifact> getArtifacts(BlackboardArtifact.ARTIFACT_TYPE type) throws TskCoreException {
		// Currently we don't have any artifacts derived from an artifact.
		return new ArrayList<BlackboardArtifact>();
	}

	/**
	 * Get count of all artifacts associated with this content
	 *
	 * @return count of all blackboard artifacts for this content
	 *
	 * @throws TskCoreException if critical error occurred within tsk core
	 */
	@Override
	public long getAllArtifactsCount() throws TskCoreException {
		// Currently we don't have any artifacts derived from an artifact.
		return 0;
	}

	/**
	 * Get count of all artifacts associated with this content that have the
	 * given type name
	 *
	 * @param artifactTypeName name of the type to look up
	 *
	 * @return count of blackboard artifacts matching the type
	 *
	 * @throws TskCoreException if critical error occurred within tsk core
	 */
	@Override
	public long getArtifactsCount(String artifactTypeName) throws TskCoreException {
		// Currently we don't have any artifacts derived from an artifact.
		return 0;
	}

	/**
	 * Get count of all artifacts associated with this content that have the
	 * given type id
	 *
	 * @param artifactTypeID type id to look up
	 *
	 * @return count of blackboard artifacts matching the type
	 *
	 * @throws TskCoreException if critical error occurred within tsk core
	 */
	@Override
	public long getArtifactsCount(int artifactTypeID) throws TskCoreException {
		// Currently we don't have any artifacts derived from an artifact.
		return 0;
	}

	/**
	 * Get count of all artifacts associated with this content that have the
	 * given type
	 *
	 * @param type type to look up
	 *
	 * @return count of blackboard artifacts matching the type
	 *
	 * @throws TskCoreException if critical error occurred within tsk core
	 */
	@Override
	public long getArtifactsCount(BlackboardArtifact.ARTIFACT_TYPE type) throws TskCoreException {
		// Currently we don't have any artifacts derived from an artifact.
		return 0;
	}

	/**
	 * Return the TSK_GEN_INFO artifact for the file so that individual
	 * attributes can be added to it. Creates one if it does not already exist.
	 *
	 * @return Instance of the TSK_GEN_INFO artifact
	 *
	 * @throws TskCoreException
	 */
	@Override
	public BlackboardArtifact getGenInfoArtifact() throws TskCoreException {
		// Currently we don't have any artifacts derived from an artifact.
		return null;
	}

	/**
	 * Return the TSK_GEN_INFO artifact for the file so that individual
	 * attributes can be added to it. If one does not create, behavior depends
	 * on the create argument.
	 *
	 * @param create If true, an artifact will be created if it does not already
	 *               exist.
	 *
	 * @return Instance of the TSK_GEN_INFO artifact or null if artifact does
	 *         not already exist and create was set to false
	 *
	 * @throws TskCoreException
	 */
	@Override
	public BlackboardArtifact getGenInfoArtifact(boolean create) throws TskCoreException {
		// Currently we don't have any artifacts derived from an artifact.
		if (create) {
			throw new TskCoreException("Artifacts of artifacts are not supported.");
		}

		return null;
	}

	/**
	 * Return attributes of a given type from TSK_GEN_INFO.
	 *
	 * @param attr_type Attribute type to find inside of the TSK_GEN_INFO
	 *                  artifact.
	 *
	 * @return Attributes
	 *
	 * @throws org.sleuthkit.datamodel.TskCoreException
	 */
	@Override
	public ArrayList<BlackboardAttribute> getGenInfoAttributes(BlackboardAttribute.ATTRIBUTE_TYPE attr_type) throws TskCoreException {
		// Currently we don't have any artifacts derived from an artifact.
		return new ArrayList<BlackboardAttribute>();
	}

	/**
	 * Get the names of all the hashsets that this content is in.
	 *
	 * @return the names of the hashsets that this content is in
	 *
	 * @throws TskCoreException if critical error occurred within tsk core
	 */
	@Override
	public Set<String> getHashSetNames() throws TskCoreException {
		// Currently we don't have any artifacts derived from an artifact.
		return new HashSet<String>();
	}

	/**
	 * Create and add an artifact associated with this content to the blackboard
	 *
	 * @param artifactTypeID id of the artifact type (if the id doesn't already
	 *                       exist an exception will be thrown)
	 *
	 * @return the blackboard artifact created (the artifact type id can be
	 *         looked up from this)
	 *
	 * @throws TskCoreException if critical error occurred within tsk core
	 */
	@Override
	public BlackboardArtifact newArtifact(int artifactTypeID) throws TskCoreException {
		throw new TskCoreException("Cannot create artifact of an artifact. Not supported.");
	}

	/**
	 * Create and add an artifact associated with this content to the blackboard
	 *
	 * @param type artifact enum type
	 *
	 * @return the blackboard artifact created (the artifact type id can be
	 *         looked up from this)
	 *
	 * @throws TskCoreException if critical error occurred within tsk core
	 */
	@Override
	public BlackboardArtifact newArtifact(BlackboardArtifact.ARTIFACT_TYPE type) throws TskCoreException {
		throw new TskCoreException("Cannot create artifact of an artifact. Not supported.");
	}

	/**
	 * Accepts a Sleuthkit item visitor (Visitor design pattern).
	 *
	 * @param visitor A SleuthkitItemVisitor supplying an algorithm to run using
	 *                this derived file as input.
	 *
	 * @return The output of the algorithm.
	 */
	@Override
	public <T> T accept(ContentVisitor<T> v) {
		return v.visit(this);
	}

	/**
	 * Tests this artifact for equality with another object.
	 *
	 * @param object The other object.
	 *
	 * @return True or false.
	 */
	@Override
	public boolean equals(Object object) {
		if (object == null) {
			return false;
		}
		if (getClass() != object.getClass()) {
			return false;
		}
		final BlackboardArtifact other = (BlackboardArtifact) object;
		return artifactId == other.getArtifactID();
	}

	/**
	 * Gets the hash code for this artifact.
	 *
	 * @return The hash code.
	 */
	@Override
	public int hashCode() {
		int hash = 7;
		hash = 41 * hash + (int) (this.artifactId ^ (this.artifactId >>> 32));
		return hash;
	}

	/**
	 * Gets a string representation of this artifact.
	 *
	 * @return The string.
	 */
	@Override
	public String toString() {
		return "BlackboardArtifact{" + "artifactID=" + artifactId + ", objID=" + getObjectID() + ", artifactObjID=" + artifactObjId + ", artifactTypeID=" + artifactTypeId + ", artifactTypeName=" + artifactTypeName + ", displayName=" + displayName + ", Case=" + getSleuthkitCase() + '}'; //NON-NLS
	}

	/**
	 * Accepts a visitor SleuthkitItemVisitor that will perform an operation on
	 * this artifact type and return some object as the result of the operation.
	 *
	 * @param visitor The visitor, where the type parameter of the visitor is
	 *                the type of the object that will be returned as the result
	 *                of the visit operation.
	 *
	 * @return An object of type T.
	 */
	@Override
	public <T> T accept(SleuthkitItemVisitor<T> visitor) {
		return visitor.visit(this);
	}

	/**
	 * Get the (reported) size of the content object. Artifact content is a
	 * string dump of all its attributes.
	 *
	 * @return size of the content in bytes
	 */
	@Override
	public long getSize() {

		if (contentBytes == null) {
			try {
				loadArtifactContent();
			} catch (TskCoreException ex) {
				return 0;
			}
		}

		return contentBytes.length;
	}

	/**
	 * Close the Content object.
	 */
	@Override
	public void close() {
		contentBytes = null;
	}

	/**
	 * Reads content data for this artifact Artifact content is a string dump of
	 * all its attributes.
	 *
	 * @param buf    a character array of data (in bytes) to copy read data to
	 * @param offset byte offset in the content to start reading from
	 * @param len    number of bytes to read into buf.
	 *
	 * @return num of bytes read, or -1 on error
	 *
	 * @throws TskCoreException if critical error occurred during read in the
	 *                          tsk core
	 */
	@Override
	public final int read(byte[] buf, long offset, long len) throws TskCoreException {

		if (contentBytes == null) {
			loadArtifactContent();
		}

		if (0 == contentBytes.length) {
			return 0;
		}

		// Copy bytes
		long readLen = Math.min(contentBytes.length - offset, len);
		System.arraycopy(contentBytes, 0, buf, 0, (int) readLen);

		return (int) readLen;
	}

	@Override
	public String getName() {
		return this.displayName + getArtifactID();
	}

	@Override
	public Content getDataSource() throws TskCoreException {
		Content myParent = getParent();
		if (myParent == null) {
			return null;
		}

		return myParent.getDataSource();
	}

	/**
	 * Load and save the content for the artifact. Artifact content is a string
	 * dump of all its attributes.
	 *
	 * @throws TskCoreException if critical error occurred during read
	 */
	private void loadArtifactContent() throws TskCoreException {
		StringBuilder artifactContents = new StringBuilder();

		Content dataSource = null;
		try {
			dataSource = getDataSource();
		} catch (TskCoreException ex) {
			throw new TskCoreException("Unable to get datasource for artifact: " + this.toString(), ex);
		}
		if (dataSource == null) {
			throw new TskCoreException("Datasource was null for artifact: " + this.toString());
		}

		try {
			for (BlackboardAttribute attribute : getAttributes()) {
				artifactContents.append(attribute.getAttributeType().getDisplayName());
				artifactContents.append(" : ");
				artifactContents.append(attribute.getDisplayString());
				artifactContents.append(System.lineSeparator());
			}
		} catch (TskCoreException ex) {
			throw new TskCoreException("Unable to get attributes for artifact: " + this.toString(), ex);
		}

		try {
			contentBytes = artifactContents.toString().getBytes("UTF-8");
		} catch (UnsupportedEncodingException ex) {
			throw new TskCoreException("Failed to convert artifact string to bytes for artifact: " + this.toString(), ex);
		}

	}

	/**
	 * An artifact type.
	 */
	public static final class Type implements Serializable {

		private static final long serialVersionUID = 1L;
		private final String typeName;
		private final int typeID;
		private final String displayName;

		/**
		 * Constructs a custom artifact type.
		 *
		 * @param typeName    The name of the type.
		 * @param typeID      The id of the type.
		 * @param displayName The display name of the type.
		 */
		public Type(int typeID, String typeName, String displayName) {
			this.typeID = typeID;
			this.typeName = typeName;
			this.displayName = displayName;
		}

		/**
		 * Constructs a standard artifact type.
		 *
		 * @param type An element of the ARTIFACT_TYPE enum.
		 */
		public Type(ARTIFACT_TYPE type) {
			this(type.getTypeID(), type.getLabel(), type.getDisplayName());
		}

		/**
		 * Gets the type for this artifact type.
		 *
		 * @return The type name.
		 */
		public String getTypeName() {
			return this.typeName;
		}

		/**
		 * Gets the type id for this artifact type.
		 *
		 * @return The type id.
		 */
		public int getTypeID() {
			return this.typeID;
		}

		/**
		 * Gets display name of this artifact type.
		 *
		 * @return The display name.
		 */
		public String getDisplayName() {
			return this.displayName;
		}

		/**
		 * Tests this artifact type for equality with another object.
		 *
		 * @param that The other object.
		 *
		 * @return True or false.
		 */
		@Override
		public boolean equals(Object that) {
			if (this == that) {
				return true;
			} else if (!(that instanceof Type)) {
				return false;
			} else {
				return ((Type) that).sameType(this);
			}
		}

		/**
		 * Compares two artifact types to see if they are the same type.
		 *
		 * @param that The other type.
		 *
		 * @return True or false.
		 */
		private boolean sameType(Type that) {
			return this.typeName.equals(that.getTypeName())
					&& this.displayName.equals(that.getDisplayName())
					&& this.typeID == that.getTypeID();
		}

		/**
		 * Gets the hash code for this artifact type.
		 *
		 * @return The hash code.
		 */
		@Override
		public int hashCode() {
			int hash = 11;
			hash = 83 * hash + Objects.hashCode(this.typeID);
			hash = 83 * hash + Objects.hashCode(this.displayName);
			hash = 83 * hash + Objects.hashCode(this.typeName);
			return hash;
		}
	}

	/**
	 * Enum for the standard artifact types. Refer to
	 * http://wiki.sleuthkit.org/index.php?title=Artifact_Examples for details
	 * on the standard attributes for each standard artifact type.
	 */
	public enum ARTIFACT_TYPE implements SleuthkitVisitableItem {

		/**
		 * A generic information artifact, the default type.
		 */
		TSK_GEN_INFO(1, "TSK_GEN_INFO", //NON-NLS
				bundle.getString("BlackboardArtifact.tskGenInfo.text")),
		/**
		 * A Web bookmark.
		 */
		TSK_WEB_BOOKMARK(2, "TSK_WEB_BOOKMARK", //NON-NLS
				bundle.getString("BlackboardArtifact.tskWebBookmark.text")),
		/**
		 * A Web cookie
		 */
		TSK_WEB_COOKIE(3, "TSK_WEB_COOKIE",
				bundle.getString("BlackboardArtifact.tskWebCookie.text")), //NON-NLS				
		/**
		 * A Web history.
		 */
		TSK_WEB_HISTORY(4, "TSK_WEB_HISTORY", //NON-NLS
				bundle.getString("BlackboardArtifact.tskWebHistory.text")),
		/**
		 * A Web download.
		 */
		TSK_WEB_DOWNLOAD(5, "TSK_WEB_DOWNLOAD", //NON-NLS
				bundle.getString("BlackboardArtifact.tskWebDownload.text")),
		/**
		 * A recent object.
		 */
		TSK_RECENT_OBJECT(6, "TSK_RECENT_OBJ", //NON-NLS
				bundle.getString("BlackboardArtifact.tsk.recentObject.text")),
		/**
		 * A GPS track point (geolocation data).
		 */
		TSK_GPS_TRACKPOINT(7, "TSK_GPS_TRACKPOINT", //NON-NLS
				bundle.getString("BlackboardArtifact.tskGpsTrackpoint.text")),
		/**
		 * An installed program.
		 */
		TSK_INSTALLED_PROG(8, "TSK_INSTALLED_PROG", //NON-NLS
				bundle.getString("BlackboardArtifact.tskInstalledProg.text")),
		/**
		 * A search hit for a keyword.
		 */
		TSK_KEYWORD_HIT(9, "TSK_KEYWORD_HIT",
				bundle.getString("BlackboardArtifact.tskKeywordHits.text")),
		/**
		 * A hit for a hash set (hash database).
		 */
		TSK_HASHSET_HIT(10, "TSK_HASHSET_HIT", //NON-NLS
				bundle.getString("BlackboardArtifact.tskHashsetHit.text")),
		/**
		 * An attached device.
		 */
		TSK_DEVICE_ATTACHED(11, "TSK_DEVICE_ATTACHED", //NON-NLS
				bundle.getString("BlackboardArtifact.tskDeviceAttached.text")),
		/**
		 * An meta-artifact to call attention to a file deemed to be
		 * interesting.
		 */
		TSK_INTERESTING_FILE_HIT(12, "TSK_INTERESTING_FILE_HIT", //NON-NLS
				bundle.getString("BlackboardArtifact.tskInterestingFileHit.text")), ///< an interesting/notable file hit
		/**
		 * An email message.
		 */
		TSK_EMAIL_MSG(13, "TSK_EMAIL_MSG", //NON-NLS
				bundle.getString("BlackboardArtifact.tskEmailMsg.text")),
		/**
		 * Text extracted from the source content.
		 */
		TSK_EXTRACTED_TEXT(14, "TSK_EXTRACTED_TEXT", //NON-NLS
				bundle.getString("BlackboardArtifact.tskExtractedText.text")),
		/**
		 * A Web search engine query extracted from Web history.
		 */
		TSK_WEB_SEARCH_QUERY(15, "TSK_WEB_SEARCH_QUERY", //NON-NLS
				bundle.getString("BlackboardArtifact.tskWebSearchQuery.text")),
		/**
		 * EXIF metadata.
		 */
		TSK_METADATA_EXIF(16, "TSK_METADATA_EXIF", //NON-NLS
				bundle.getString("BlackboardArtifact.tskMetadataExif.text")),
		/**
		 * A tag applied to a file.
		 *
		 * @deprecated Tags are no longer treated as artifacts.
		 */
		@Deprecated
		TSK_TAG_FILE(17, "TSK_TAG_FILE", //NON-NLS
				bundle.getString("BlackboardArtifact.tagFile.text")),
		/**
		 * A tag applied to an artifact.
		 *
		 * @deprecated Tags are no longer treated as artifacts.
		 */
		@Deprecated
		TSK_TAG_ARTIFACT(18, "TSK_TAG_ARTIFACT", //NON-NLS
				bundle.getString("BlackboardArtifact.tskTagArtifact.text")),
		/**
		 * Information pertaining to an operating system.
		 */
		TSK_OS_INFO(19, "TSK_OS_INFO", //NON-NLS
				bundle.getString("BlackboardArtifact.tskOsInfo.text")),
		/**
		 * An operating system user account.
		 */
		TSK_OS_ACCOUNT(20, "TSK_OS_ACCOUNT", //NON-NLS
				bundle.getString("BlackboardArtifact.tskOsAccount.text")),
		/**
		 * An application or Web service account.
		 */
		TSK_SERVICE_ACCOUNT(21, "TSK_SERVICE_ACCOUNT", //NON-NLS
				bundle.getString("BlackboardArtifact.tskServiceAccount.text")),
		/**
		 * Output from an external tool or module (raw text).
		 *
		 * @deprecated Tool output should be saved as a report.
		 */
		@Deprecated
		TSK_TOOL_OUTPUT(22, "TSK_TOOL_OUTPUT", //NON-NLS
				bundle.getString("BlackboardArtifact.tskToolOutput.text")),
		/**
		 * A contact extracted from a phone, or from an address
		 * book/email/messaging application.
		 */
		TSK_CONTACT(23, "TSK_CONTACT", //NON-NLS
				bundle.getString("BlackboardArtifact.tskContact.text")),
		/**
		 * An SMS/MMS message extracted from phone, or from another messaging
		 * application, like IM.
		 */
		TSK_MESSAGE(24, "TSK_MESSAGE", //NON-NLS
				bundle.getString("BlackboardArtifact.tskMessage.text")),
		/**
		 * A phone call log extracted from a phone or softphone application.
		 */
		TSK_CALLLOG(25, "TSK_CALLLOG", //NON-NLS
				bundle.getString("BlackboardArtifact.tskCalllog.text")),
		/**
		 * A calendar entry from a phone, PIM, or a calendar application.
		 */
		TSK_CALENDAR_ENTRY(26, "TSK_CALENDAR_ENTRY", //NON-NLS
				bundle.getString("BlackboardArtifact.tskCalendarEntry.text")),
		/**
		 * A speed dial entry from a phone.
		 */
		TSK_SPEED_DIAL_ENTRY(27, "TSK_SPEED_DIAL_ENTRY", //NON-NLS
				bundle.getString("BlackboardArtifact.tskSpeedDialEntry.text")),
		/**
		 * A bluetooth pairing entry.
		 */
		TSK_BLUETOOTH_PAIRING(28, "TSK_BLUETOOTH_PAIRING", //NON-NLS
				bundle.getString("BlackboardArtifact.tskBluetoothPairing.text")),
		/**
		 * A GPS bookmark.
		 */
		TSK_GPS_BOOKMARK(29, "TSK_GPS_BOOKMARK", //NON-NLS
				bundle.getString("BlackboardArtifact.tskGpsBookmark.text")),
		/**
		 * A GPS last known location record.
		 */
		TSK_GPS_LAST_KNOWN_LOCATION(30, "TSK_GPS_LAST_KNOWN_LOCATION", //NON-NLS
				bundle.getString("BlackboardArtifact.tskGpsLastKnownLocation.text")),
		/**
		 * A GPS search record.
		 */
		TSK_GPS_SEARCH(31, "TSK_GPS_SEARCH", //NON-NLS
				bundle.getString("BlackboardArtifact.tskGpsSearch.text")),
		/**
		 * Application run information.
		 */
		TSK_PROG_RUN(32, "TSK_PROG_RUN", //NON-NLS
				bundle.getString("BlackboardArtifact.tskProgRun.text")),
		/**
		 * An encrypted file.
		 */
		TSK_ENCRYPTION_DETECTED(33, "TSK_ENCRYPTION_DETECTED", //NON-NLS
				bundle.getString("BlackboardArtifact.tskEncryptionDetected.text")),
		/**
		 * A file with an extension that does not match its MIME type.
		 */
		TSK_EXT_MISMATCH_DETECTED(34, "TSK_EXT_MISMATCH_DETECTED", //NON-NLS
				bundle.getString("BlackboardArtifact.tskExtMismatchDetected.text")),
		/**
		 * An meta-artifact to call attention to an artifact deemed to be
		 * interesting.
		 */
		TSK_INTERESTING_ARTIFACT_HIT(35, "TSK_INTERESTING_ARTIFACT_HIT", //NON-NLS
				bundle.getString("BlackboardArtifact.tskInterestingArtifactHit.text")),
		/**
		 * A route based on GPS coordinates.
		 */
		TSK_GPS_ROUTE(36, "TSK_GPS_ROUTE", //NON-NLS
				bundle.getString("BlackboardArtifact.tskGpsRoute.text")),
		/**
		 * A remote drive.
		 */
		TSK_REMOTE_DRIVE(37, "TSK_REMOTE_DRIVE", //NON-NLS
				bundle.getString("BlackboardArtifact.tskRemoteDrive.text")),
		/**
		 * A human face was detected in a media file.
		 */
		TSK_FACE_DETECTED(38, "TSK_FACE_DETECTED", //NON-NLS
				bundle.getString("BlackboardArtifact.tskFaceDetected.text")),
		/**
		 * An account.
		 */
		TSK_ACCOUNT(39, "TSK_ACCOUNT", //NON-NLS
				bundle.getString("BlackboardArtifact.tskAccount.text")),
		/**
		 * An encrypted file.
		 */
		TSK_ENCRYPTION_SUSPECTED(40, "TSK_ENCRYPTION_SUSPECTED", //NON-NLS
				bundle.getString("BlackboardArtifact.tskEncryptionSuspected.text")),
		/**
		 * A classifier detected an object in a media file.
		 */
		TSK_OBJECT_DETECTED(41, "TSK_OBJECT_DETECTED",  //NON-NLS
				bundle.getString("BlackboardArtifact.tskObjectDetected.text")),
		/**
		 * A wireless network.
		 */
		TSK_WIFI_NETWORK(42, "TSK_WIFI_NETWORK",  //NON-NLS
				bundle.getString("BlackboardArtifact.tskWIFINetwork.text")),
		/**
		 * Information related to a device.
		 */
		TSK_DEVICE_INFO(43, "TSK_DEVICE_INFO",  //NON-NLS
				bundle.getString("BlackboardArtifact.tskDeviceInfo.text")),
		/**
		 * A SIM card.
		 */
		TSK_SIM_ATTACHED(44, "TSK_SIM_ATTACHED",  //NON-NLS
				bundle.getString("BlackboardArtifact.tskSimAttached.text")),
		/**
		 * A bluetooth adapter.
		 */
		TSK_BLUETOOTH_ADAPTER(45, "TSK_BLUETOOTH_ADAPTER",  //NON-NLS
				bundle.getString("BlackboardArtifact.tskBluetoothAdapter.text")),
		/**
		 * A wireless network adapter.
		 */
		TSK_WIFI_NETWORK_ADAPTER(46, "TSK_WIFI_NETWORK_ADAPTER",  //NON-NLS
				bundle.getString("BlackboardArtifact.tskWIFINetworkAdapter.text")),
		/**
		 * Indicates a verification failure
		 */
		TSK_VERIFICATION_FAILED(47, "TSK_VERIFICATION_FAILED",  //NON-NLS
				bundle.getString("BlackboardArtifact.tskVerificationFailed.text")),
<<<<<<< HEAD
		
		/**
		 * Indicates auto fill data from a Web form
		 */
		TSK_WEB_FORM_AUTOFILL(48, "TSK_WEB_FORM_AUTOFILL",  //NON-NLS
				bundle.getString("BlackboardArtifact.tskWebFormAutofill.text")),
		/**
		 * Indicates an person's address filled in a web form
		 */
		TSK_WEB_FORM_ADDRESS (49, "TSK_WEB_FORM_ADDRESSES ",  //NON-NLS
				bundle.getString("BlackboardArtifact.tskWebFormAddresses.text"));
=======
		/**
		 * Categorization information for a data source.
		 */
		TSK_DATA_SOURCE_USAGE(48, "TSK_DATA_SOURCE_USAGE", //NON-NLS
				bundle.getString("BlackboardArtifact.tskDataSourceUsage.text"));
>>>>>>> 4c0fc425
		
		private final String label;
		private final int typeId;
		private final String displayName;

		/**
		 * Constructs a value for the standard artifact types enum.
		 *
		 * @param typeId      The type id.
		 * @param label       The type name.
		 * @param displayName The type display name.
		 */
		private ARTIFACT_TYPE(int typeId, String label, String displayName) {
			this.typeId = typeId;
			this.label = label;
			this.displayName = displayName;
		}

		/**
		 * Gets the type id for this standard artifact type.
		 *
		 * @return type id
		 */
		public int getTypeID() {
			return this.typeId;
		}

		/**
		 * Gets the type name (label) for this standard artifact type.
		 *
		 * @return The type name.
		 */
		public String getLabel() {
			return this.label;
		}

		/**
		 * Gets the standard artifact type enum value that corresponds to a
		 * given type name (label).
		 *
		 * @param label The type name
		 *
		 * @return The enum element.
		 */
		static public ARTIFACT_TYPE fromLabel(String label) {
			for (ARTIFACT_TYPE value : ARTIFACT_TYPE.values()) {
				if (value.getLabel().equals(label)) {
					return value;
				}
			}
			throw new IllegalArgumentException("No ARTIFACT_TYPE matching type: " + label);
		}

		/**
		 * Gets the artifact type enum value that corresponds to a given type
		 * id.
		 * This method should only be used when the id is known to be one of the
		 * built-in types - otherwise use getArtifactType() in SleuthkitCase.
		 *
		 * @param id The type id.
		 *
		 * @return the corresponding enum
		 */
		static public ARTIFACT_TYPE fromID(int id) {
			for (ARTIFACT_TYPE value : ARTIFACT_TYPE.values()) {
				if (value.getTypeID() == id) {
					return value;
				}
			}
			throw new IllegalArgumentException("No ARTIFACT_TYPE matching type: " + id);
		}

		/**
		 * Gets the display name of this standard artifact type.
		 *
		 * @return The display name.
		 */
		public String getDisplayName() {
			return displayName;
		}

		/**
		 * Accepts a visitor SleuthkitItemVisitor that will perform an operation
		 * on this artifact type and return some object as the result of the
		 * operation.
		 *
		 * @param visitor The visitor, where the type parameter of the visitor
		 *                is the type of the object that will be returned as the
		 *                result of the visit operation.
		 *
		 * @return An object of type T.
		 */
		@Override
		public <T> T accept(SleuthkitItemVisitor<T> visitor) {
			return visitor.visit(this);
		}

	}

	/**
	 * Enum to represent the review status of an artifact.
	 */
	public enum ReviewStatus {

		APPROVED(1, "APPROVED", "ReviewStatus.Approved"), //approved by human user
		REJECTED(2, "REJECTED", "ReviewStatus.Rejected"), //rejected by humna user
		UNDECIDED(3, "UNDECIDED", "ReviewStatus.Undecided"); // not yet reviewed by human user

		private final Integer id;
		private final String name;
		private final String displayName;
		private final static Map<Integer, ReviewStatus> idToStatus = new HashMap<Integer, ReviewStatus>();

		static {
			for (ReviewStatus status : values()) {
				idToStatus.put(status.getID(), status);
			}
		}

		/**
		 * Constructs a value for the review status enum.
		 *
		 * @param id             The status id.
		 * @param name           The status name
		 * @param displayNameKey The bundle.properties key for the status
		 *                       display name.
		 */
		private ReviewStatus(Integer id, String name, String displayNameKey) {
			this.id = id;
			this.name = name;
			this.displayName = ResourceBundle.getBundle("org.sleuthkit.datamodel.Bundle").getString(displayNameKey);
		}

		/**
		 * Gets the review status value with the given id, if one exists.
		 *
		 * @param id A review status id.
		 *
		 * @return The review status with the given id, or null if none exists.
		 */
		public static ReviewStatus withID(int id) {
			return idToStatus.get(id);
		}

		/**
		 * Gets the id of this review status.
		 *
		 * @return The id of this review status.
		 */
		public Integer getID() {
			return id;
		}

		/**
		 * Gets the name of this review status.
		 *
		 * @return The name of this review status.
		 */
		String getName() {
			return name;
		}

		/**
		 * Gets the display name of this review status.
		 *
		 * @return The display name of this review status.
		 */
		public String getDisplayName() {
			return displayName;
		}
	}

	/**
	 * Constructs an artifact that has been posted to the blackboard. An
	 * artifact is a typed collection of name value pairs (attributes) that is
	 * associated with its source content (either a data source, or file within
	 * a data source). Both standard artifact types and custom artifact types
	 * are supported.
	 *
	 * @param sleuthkitCase    The SleuthKit case (case database) that contains
	 *                         the artifact data.
	 * @param artifactID       The unique id for this artifact.
	 * @param objID            The unique id of the content with which this
	 *                         artifact is associated.
	 * @param artifactObjID	   The unique id of the artifact, in tsk_objects
	 * @param dataSourceObjId  The id of the data source
	 * @param artifactTypeID   The type id of this artifact.
	 * @param artifactTypeName The type name of this artifact.
	 * @param displayName      The display name of this artifact.
	 *
	 * @deprecated Use new BlackboardArtifact(SleuthkitCase, long, long, int,
	 * String, String, ReviewStatus) instead.
	 */
	@Deprecated
	protected BlackboardArtifact(SleuthkitCase sleuthkitCase, long artifactID, long objID, long artifactObjID, long dataSourceObjId, int artifactTypeID, String artifactTypeName, String displayName) {
		this(sleuthkitCase, artifactID, objID, artifactObjID, dataSourceObjId, artifactTypeID, artifactTypeName, displayName, ReviewStatus.UNDECIDED);
	}

	/**
	 * Gets all attributes associated with this artifact that are of the given
	 * attribute type.
	 *
	 * @param attributeType the type of attributes to get
	 *
	 * @return a list of attributes of the given type
	 *
	 * @throws TskCoreException if a critical error occurs and the attributes
	 *                          are not fetched
	 *
	 * @deprecated An artifact should not have multiple attributes of the same
	 * type. Use getAttribute(BlackboardAttribute.Type) instead.
	 */
	@Deprecated
	public List<BlackboardAttribute> getAttributes(final BlackboardAttribute.ATTRIBUTE_TYPE attributeType) throws TskCoreException {
		if (loadedCacheFromDb == false) {
			List<BlackboardAttribute> attrs = getSleuthkitCase().getBlackboardAttributes(this);
			attrsCache.clear();
			attrsCache.addAll(attrs);
			loadedCacheFromDb = true;
		}
		ArrayList<BlackboardAttribute> filteredAttributes = new ArrayList<BlackboardAttribute>();
		for (BlackboardAttribute attr : attrsCache) {
			if (attr.getAttributeType().getTypeID() == attributeType.getTypeID()) {
				filteredAttributes.add(attr);
			}
		}
		return filteredAttributes;
	}

	@Override
	public long getId() {
		return this.artifactObjId;
	}

	/**
	 * Gets the object ids of children of this artifact, if any
	 *
	 * @return A list of the object ids of children.
	 *
	 * @throws TskCoreException if there was an error querying the case
	 *                          database.
	 */
	@Override
	public List<Long> getChildrenIds() throws TskCoreException {
		List<Long> childrenIDs = new ArrayList<Long>();
		childrenIDs.addAll(getSleuthkitCase().getAbstractFileChildrenIds(this));
		childrenIDs.addAll(getSleuthkitCase().getBlackboardArtifactChildrenIds(this));

		return childrenIDs;
	}

	@Override
	public int getChildrenCount() throws TskCoreException {
		if (childrenCount != -1) {
			return childrenCount;
		}

		childrenCount = this.getSleuthkitCase().getContentChildrenCount(this);

		hasChildren = childrenCount > 0;
		checkedHasChildren = true;

		return childrenCount;
	}

	@Override
	public boolean hasChildren() throws TskCoreException {
		if (checkedHasChildren == true) {
			return hasChildren;
		}

		childrenCount = this.getSleuthkitCase().getContentChildrenCount(this);

		hasChildren = childrenCount > 0;
		checkedHasChildren = true;

		return hasChildren;
	}

	/**
	 * Get all children of this artifact, if any.
	 *
	 * @return A list of the children.
	 *
	 * @throws TskCoreException if there was an error querying the case
	 *                          database.
	 */
	@Override
	public List<Content> getChildren() throws TskCoreException {
		List<Content> children = new ArrayList<Content>();
		children.addAll(getSleuthkitCase().getAbstractFileChildren(this));
		children.addAll(getSleuthkitCase().getBlackboardArtifactChildren(this));

		return children;
	}
}<|MERGE_RESOLUTION|>--- conflicted
+++ resolved
@@ -1175,8 +1175,11 @@
 		 */
 		TSK_VERIFICATION_FAILED(47, "TSK_VERIFICATION_FAILED",  //NON-NLS
 				bundle.getString("BlackboardArtifact.tskVerificationFailed.text")),
-<<<<<<< HEAD
-		
+		/**
+		 * Categorization information for a data source.
+		 */
+		TSK_DATA_SOURCE_USAGE(48, "TSK_DATA_SOURCE_USAGE", //NON-NLS
+				bundle.getString("BlackboardArtifact.tskDataSourceUsage.text")),
 		/**
 		 * Indicates auto fill data from a Web form
 		 */
@@ -1187,13 +1190,6 @@
 		 */
 		TSK_WEB_FORM_ADDRESS (49, "TSK_WEB_FORM_ADDRESSES ",  //NON-NLS
 				bundle.getString("BlackboardArtifact.tskWebFormAddresses.text"));
-=======
-		/**
-		 * Categorization information for a data source.
-		 */
-		TSK_DATA_SOURCE_USAGE(48, "TSK_DATA_SOURCE_USAGE", //NON-NLS
-				bundle.getString("BlackboardArtifact.tskDataSourceUsage.text"));
->>>>>>> 4c0fc425
 		
 		private final String label;
 		private final int typeId;
