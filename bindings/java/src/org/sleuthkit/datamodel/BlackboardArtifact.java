--- conflicted
+++ resolved
@@ -1149,16 +1149,9 @@
 		/**
 	         * A wireless network.
 		 */
-<<<<<<< HEAD
-		TSK_TL_EVENT(42, "TSK_WIFI_NETWORK", //NON-NLS
-				bundle.getString("BlackboardArtifact.tskWIFINetwork.text")),
-		/**
-		 * A generic (timeline) event.
-		 */
-		TSK_WIFI_NETWORK(43, "TSK_TL_EVENT",  //NON-NLS
-				bundle.getString("BlackboardArtifact.tskTLEvent.text"));
-
-=======
+ 	
+	
+ 
 		TSK_WIFI_NETWORK(42, "TSK_WIFI_NETWORK",  //NON-NLS
 				bundle.getString("BlackboardArtifact.tskWIFINetwork.text")),
 		/**
@@ -1180,9 +1173,13 @@
 		 * A wireless network.
 		 */
 		TSK_WIFI_NETWORK_ADAPTER(46, "TSK_WIFI_NETWORK_ADAPTER",  //NON-NLS
-				bundle.getString("BlackboardArtifact.tskWIFINetworkAdapter.text"));
+				bundle.getString("BlackboardArtifact.tskWIFINetworkAdapter.text")),
 		
->>>>>>> 570658e8
+/**
+		 * A generic (timeline) event.
+		 */
+		TSK_TL_EVENT(47, "TSK_WIFI_NETWORK", //NON-NLS
+				bundle.getString("BlackboardArtifact.tskWIFINetwork.text"));
 		private final String label;
 		private final int typeId;
 		private final String displayName;
