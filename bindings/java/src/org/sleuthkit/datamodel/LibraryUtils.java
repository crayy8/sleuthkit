/*
 * Sleuth Kit Data Model
 * 
 * Copyright 2013 Basis Technology Corp.
 * Contact: carrier <at> sleuthkit <dot> org
 * 
 * Licensed under the Apache License, Version 2.0 (the "License");
 * you may not use this file except in compliance with the License.
 * You may obtain a copy of the License at
 * 
 *     http://www.apache.org/licenses/LICENSE-2.0
 * 
 * Unless required by applicable law or agreed to in writing, software
 * distributed under the License is distributed on an "AS IS" BASIS,
 * WITHOUT WARRANTIES OR CONDITIONS OF ANY KIND, either express or implied.
 * See the License for the specific language governing permissions and
 * limitations under the License.
 */
package org.sleuthkit.datamodel;

import java.io.FileOutputStream;
import java.io.IOException;
import java.io.InputStream;
import java.io.OutputStream;
import java.net.URL;

/**
 * Collection of methods to load libraries embedded in the TSK Datamodel Jar file.
 * 
 * @author jwallace
 */
public class LibraryUtils {
	
	public static final String[] EXTS = new String[] { ".so", ".dylib", ".dll", ".jnilib" }; //NON-NLS
	
	/**
	 * The libraries the TSK Datamodel needs.
	 */
	public enum Lib {
		MSVCP ("msvcp100", ""), //NON-NLS
		MSVCR ("msvcr100", ""), //NON-NLS
		ZLIB ("zlib", "z"), //NON-NLS
		LIBEWF ("libewf", "ewf"), //NON-NLS
		TSK_JNI ("libtsk_jni", "tsk_jni"); //NON-NLS
		
		private final String name;
		private final String unixName;
		
		Lib(String name, String unixName) {
			this.name = name;
			this.unixName = unixName;
		}
		
		public String getLibName() {
			return this.name;
		}
		
		public String getUnixName() {
			return this.unixName;
		}
	}
	
	/**
	 * Load the Sleuthkit JNI.
	 * 
	 * @return true if library was found and loaded
	 */
	public static boolean loadSleuthkitJNI() {
		boolean loaded = LibraryUtils.loadNativeLibFromTskJar(Lib.TSK_JNI);
		if (!loaded) {
			System.out.println("SleuthkitJNI: failed to load " + Lib.TSK_JNI.getLibName()); //NON-NLS
		} else {
			System.out.println("SleuthkitJNI: loaded " + Lib.TSK_JNI.getLibName()); //NON-NLS
		}
		return loaded;
	}
	
	/**
	 * Get the name of the current platform.
	 * 
	 * @return a platform identifier, formatted as "OS_ARCH/OS_NAME"
	 */
	private static String getPlatform() {
		String os = System.getProperty("os.name").toLowerCase();
		if(LibraryUtils.isWindows()) {
			os = "win"; //NON-NLS
		} else if(LibraryUtils.isMac()) {
			os = "mac"; //NON-NLS
		} else if(LibraryUtils.isLinux()) {
			os = "linux"; //NON-NLS
		}
		// os.arch represents the architecture of the JVM, not the os
		String arch = System.getProperty("os.arch");
		return arch.toLowerCase() + "/" + os.toLowerCase();
	}
	
	/**
	 * Is the platform Windows?
	 * 
	 * @return 
	 */
	private static boolean isWindows() {
		return System.getProperty("os.name").toLowerCase().contains("windows"); //NON-NLS
	}

	/**
	 * Is the platform Mac?
	 * 
	 * @return 
	 */
	private static boolean isMac() {
		return System.getProperty("os.name").toLowerCase().contains("mac"); //NON-NLS
	}
	
	/**
	 * Is the platform Linux?
	 * 
	 * @return
	 */
	private static boolean isLinux() {
		return System.getProperty("os.name").equals("Linux"); //NON-NLS
	}
	
    /**
	 * Attempt to extract and load the specified native library.
	 * 
	 * @param library
	 * @return 
	 */
	private static boolean loadNativeLibFromTskJar(Lib library) {
		String libName = library.getLibName();
		
		// find the library in the jar file
		StringBuilder pathInJarBase = new StringBuilder();
		pathInJarBase.append("/NATIVELIBS/"); //NON-NLS
		pathInJarBase.append(getPlatform());
		pathInJarBase.append("/");
		pathInJarBase.append(libName);
		
		URL urlInJar = null;
		String libExt = null;
		for (String ext : EXTS) {
			urlInJar = SleuthkitJNI.class.getResource(pathInJarBase.toString() +  ext);
			if (urlInJar != null) {
				libExt = ext;
				break;
			}
		}
		
		if (urlInJar == null) {
			System.out.println("Library not found in jar (" + libName + ")"); //NON-NLS
			return false;
		}
		
		// copy library to temp folder and load it
		try {
<<<<<<< HEAD
			java.io.File tempFolder = new java.io.File(System.getProperty("java.io.tmpdir") + java.io.File.separator); //NON-NLS
			java.io.File tempLibFile = new java.io.File(tempFolder + java.io.File.separator + libName + libExt);
			System.out.println("Temp Folder for Libraries: " + tempFolder.toString()); //NON-NLS
=======
			java.io.File tempFolder = new java.io.File(System.getProperty("java.io.tmpdir") + java.io.File.separator);
			java.io.File tempLibFile = new java.io.File(tempFolder + libName + libExt);
			System.out.println("Temp Folder for Libraries: " + tempFolder.toString());
>>>>>>> 15bd5632

			// cycle through the libraries and delete them. 
			// we used to copy dlls into here. 
			// delete any than may still exist from previous installations. 
			// Dec 2013
			for (Lib l : Lib.values()) {
				String ext = getExtByPlatform();
				// try the windows version
				java.io.File f = new java.io.File(l.getLibName() + ext);
				//System.out.println(f.getName());
				if (f.exists()) {
					f.delete();
				} else {
					// try the unix version
					java.io.File fUnix = new java.io.File(l.getUnixName() + ext);
					//System.out.println(fUnix.getName());
					if (fUnix.exists()) {
						fUnix.delete();
					}
				}
			}
			
			// Delete old file
			if (tempLibFile.exists()) {
				if (tempLibFile.delete() == false) {
					System.out.println("Error deleting old native library.  Is the app already running? (" + tempLibFile.toString() + ")"); //NON-NLS
					return false;
				}
			}

			// copy it
			InputStream in = urlInJar.openStream();
			OutputStream out = new FileOutputStream(tempLibFile);

			byte[] buffer = new byte[1024];
			int length;
			while((length = in.read(buffer)) > 0) {
				out.write(buffer, 0, length);
			}
			in.close();
			out.close();

			// load it
			System.load(tempLibFile.getAbsolutePath());
		} catch (IOException e) {
			// Loading failed.
			System.out.println("Error loading library: " + e.getMessage()); //NON-NLS
			return false;
		} 
		return true;
	} 
	
	private static String getExtByPlatform() {
		if (isWindows()) {
			return ".dll"; //NON-NLS
		} else if (isMac()) {
			return ".dylib"; //NON-NLS
		} else {
			return ".so"; //NON-NLS
		}
	}
}<|MERGE_RESOLUTION|>--- conflicted
+++ resolved
@@ -154,15 +154,10 @@
 		
 		// copy library to temp folder and load it
 		try {
-<<<<<<< HEAD
 			java.io.File tempFolder = new java.io.File(System.getProperty("java.io.tmpdir") + java.io.File.separator); //NON-NLS
-			java.io.File tempLibFile = new java.io.File(tempFolder + java.io.File.separator + libName + libExt);
+			java.io.File tempLibFile = new java.io.File(tempFolder + libName + libExt);
 			System.out.println("Temp Folder for Libraries: " + tempFolder.toString()); //NON-NLS
-=======
-			java.io.File tempFolder = new java.io.File(System.getProperty("java.io.tmpdir") + java.io.File.separator);
-			java.io.File tempLibFile = new java.io.File(tempFolder + libName + libExt);
-			System.out.println("Temp Folder for Libraries: " + tempFolder.toString());
->>>>>>> 15bd5632
+
 
 			// cycle through the libraries and delete them. 
 			// we used to copy dlls into here. 
