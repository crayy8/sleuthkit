/*
 * Sleuth Kit Data Model
 *
 * Copyright 2013-2019 Basis Technology Corp.
 * Contact: carrier <at> sleuthkit <dot> org
 *
 * Licensed under the Apache License, Version 2.0 (the "License");
 * you may not use this file except in compliance with the License.
 * You may obtain a copy of the License at
 *
 *     http://www.apache.org/licenses/LICENSE-2.0
 *
 * Unless required by applicable law or agreed to in writing, software
 * distributed under the License is distributed on an "AS IS" BASIS,
 * WITHOUT WARRANTIES OR CONDITIONS OF ANY KIND, either express or implied.
 * See the License for the specific language governing permissions and
 * limitations under the License.
 */
package org.sleuthkit.datamodel;

import com.google.common.collect.ImmutableList;
import com.google.common.collect.ImmutableMap;
import java.sql.PreparedStatement;
import java.sql.ResultSet;
import java.sql.SQLException;
import java.sql.Statement;
import java.util.ArrayList;
import java.util.Collection;
import java.util.Collections;
import java.util.HashMap;
import java.util.HashSet;
import java.util.List;
import java.util.Map;
import java.util.Objects;
import static java.util.Objects.isNull;
import java.util.Optional;
import java.util.Set;
import java.util.logging.Logger;
import java.util.stream.Collectors;
import org.joda.time.DateTimeZone;
import org.joda.time.Interval;
import static org.sleuthkit.datamodel.BlackboardArtifact.ARTIFACT_TYPE.TSK_HASHSET_HIT;
import static org.sleuthkit.datamodel.BlackboardArtifact.ARTIFACT_TYPE.TSK_TL_EVENT;
import static org.sleuthkit.datamodel.BlackboardAttribute.ATTRIBUTE_TYPE.TSK_SET_NAME;
import static org.sleuthkit.datamodel.BlackboardAttribute.ATTRIBUTE_TYPE.TSK_TL_EVENT_TYPE;
import static org.sleuthkit.datamodel.CollectionUtils.isNotEmpty;
import org.sleuthkit.datamodel.SleuthkitCase.CaseDbConnection;
import static org.sleuthkit.datamodel.SleuthkitCase.escapeSingleQuotes;
import static org.sleuthkit.datamodel.StringUtils.buildCSVString;
import org.sleuthkit.datamodel.timeline.ArtifactEventType;
import org.sleuthkit.datamodel.timeline.EventType;
import org.sleuthkit.datamodel.timeline.EventTypeZoomLevel;
import org.sleuthkit.datamodel.timeline.TimelineEvent;
import org.sleuthkit.datamodel.timeline.TimelineFilter;

/**
 * Provides access to the Timeline features of SleuthkitCase
 */
public final class TimelineManager {

	private static final Logger logger = Logger.getLogger(TimelineManager.class.getName());

	/**
	 * These event types are added to the DB in c++ land, but still need to be
	 * put in the eventTypeIDMap
	 */
	private static final ImmutableList<EventType> ROOT_BASE_AND_FILESYSTEM_TYPES
			= ImmutableList.of(
					EventType.ROOT_EVENT_TYPE,
					EventType.WEB_ACTIVITY,
					EventType.MISC_TYPES,
					EventType.FILE_SYSTEM,
					EventType.FILE_ACCESSED,
					EventType.FILE_CHANGED,
					EventType.FILE_CREATED,
					EventType.FILE_MODIFIED);

	/**
	 * These event types are predefined but not added to the DB by the C++ code.
	 * They are added by the TimelineManager constructor.
	 */
	private static final ImmutableList<EventType> PREDEFINED_EVENT_TYPES
			= new ImmutableList.Builder<EventType>()
					.add(EventType.CUSTOM_TYPES)
					.addAll(EventType.WEB_ACTIVITY.getSubTypes())
					.addAll(EventType.MISC_TYPES.getSubTypes())
					.addAll(EventType.CUSTOM_TYPES.getSubTypes())
					.build();

	private final SleuthkitCase sleuthkitCase;

	/**
	 * map from event type id to EventType object.
	 */
	private final Map<Long, EventType> eventTypeIDMap = new HashMap<>();

	TimelineManager(SleuthkitCase tskCase) throws TskCoreException {
		sleuthkitCase = tskCase;

		//initialize root and base event types, these are added to the DB in c++ land
		ROOT_BASE_AND_FILESYSTEM_TYPES.forEach(eventType -> eventTypeIDMap.put(eventType.getTypeID(), eventType));

		//initialize the other event types that aren't added in c++
		sleuthkitCase.acquireSingleUserCaseWriteLock();
		try (final CaseDbConnection con = sleuthkitCase.getConnection();
				final Statement statement = con.createStatement()) {
			for (EventType type : PREDEFINED_EVENT_TYPES) {
				con.executeUpdate(statement,
						insertOrIgnore(" INTO tsk_event_types(event_type_id, display_name, super_type_id) "
								+ "VALUES( " + type.getTypeID() + ", '"
								+ escapeSingleQuotes(type.getDisplayName()) + "',"
								+ type.getSuperType().getTypeID()
								+ ")")); //NON-NLS
				eventTypeIDMap.put(type.getTypeID(), type);
			}
		} catch (SQLException ex) {
			throw new TskCoreException("Failed to initialize event types.", ex); // NON-NLS
		} finally {
			sleuthkitCase.releaseSingleUserCaseWriteLock();
		}
	}

	public SleuthkitCase getSleuthkitCase() {
		return sleuthkitCase;
	}

	public Interval getSpanningInterval(Collection<Long> eventIDs) throws TskCoreException {
		if (eventIDs.isEmpty()) {
			return null;
		}
		final String query = "SELECT Min(time) as minTime, Max(time) as maxTime FROM tsk_events WHERE event_id IN (" + buildCSVString(eventIDs) + ")";//NON-NLS
		sleuthkitCase.acquireSingleUserCaseReadLock();
		try (CaseDbConnection con = sleuthkitCase.getConnection();
				Statement stmt = con.createStatement();
				ResultSet results = stmt.executeQuery(query);) {
			if (results.next()) {
				return new Interval(results.getLong("minTime") * 1000, (results.getLong("maxTime") + 1) * 1000, DateTimeZone.UTC); // NON-NLS
			}
		} catch (SQLException ex) {
			throw new TskCoreException("Error executing get spanning interval query: " + query, ex); // NON-NLS
		} finally {
			sleuthkitCase.releaseSingleUserCaseReadLock();
		}
		return null;
	}

	/**
	 * @return The total number of events in the database or, -1 if there is an
	 *         error.
	 *
	 * @throws org.sleuthkit.datamodel.TskCoreException
	 */
	public int countAllEvents() throws TskCoreException {
		sleuthkitCase.acquireSingleUserCaseReadLock();
		try (CaseDbConnection con = sleuthkitCase.getConnection();
				Statement statement = con.createStatement();
				ResultSet results = statement.executeQuery(STATEMENTS.COUNT_ALL_EVENTS.getSQL());) {
			if (results.next()) {
				return results.getInt("count"); // NON-NLS
			}
		} catch (SQLException ex) {
			throw new TskCoreException("Error counting all events", ex); //NON-NLS
		} finally {
			sleuthkitCase.releaseSingleUserCaseReadLock();
		}
		return -1;
	}

	/**
	 * Get a count of tagnames applied to the given event ids as a map from
	 * tagname displayname to count of tag applications
	 *
	 * @param eventIDsWithTags the event ids to get the tag counts map for
	 *
	 * @return a map from tagname displayname to count of applications
	 *
	 * @throws org.sleuthkit.datamodel.TskCoreException
	 */
	public Map<String, Long> getTagCountsByTagName(Set<Long> eventIDsWithTags) throws TskCoreException {
		sleuthkitCase.acquireSingleUserCaseReadLock();
		String query
				= "SELECT tag_names.display_name AS display_name, COUNT(distinct tag_id) AS count FROM "
				+ getAugmentedEventsTablesSQL(true, false, false)
				+ " JOIN tag_names ON (tsk_events.tag_name_id = tag_names.tag_name_id ) "
				+ " WHERE event_id IN (" + buildCSVString(eventIDsWithTags) + ") "
				+ " GROUP BY tag_names.tag_name_id";//NON-NLS
		try (CaseDbConnection con = sleuthkitCase.getConnection();
				Statement statement = con.createStatement();
				ResultSet resultSet = statement.executeQuery(query);) {
			HashMap<String, Long> counts = new HashMap<>();
			while (resultSet.next()) {
				counts.put(resultSet.getString("display_name"), resultSet.getLong("count")); //NON-NLS
			}
			return counts;
		} catch (SQLException ex) {
			throw new TskCoreException("Failed to get tag counts by tag name with query: " + query, ex); //NON-NLS
		} finally {
			sleuthkitCase.releaseSingleUserCaseReadLock();
		}
	}

	/**
	 * Get the minimal interval that bounds all the vents that pass the given
	 * filter.
	 *
	 * @param timeRange The timerange that the events must be within.
	 * @param filter    The filter that the events must pass.
	 * @param timeZone  The timeZone to return the interval in.
	 *
	 * @return The minimal interval that bounds the events.
	 *
	 * @throws TskCoreException
	 */
	public Interval getSpanningInterval(Interval timeRange, TimelineFilter.RootFilter filter, DateTimeZone timeZone) throws TskCoreException {
		long start = timeRange.getStartMillis() / 1000;
		long end = timeRange.getEndMillis() / 1000;
		String sqlWhere = getSQLWhere(filter);
		String augmentedEventsTablesSQL = getAugmentedEventsTablesSQL(filter);
		String queryString = " SELECT (SELECT Max(time) FROM " + augmentedEventsTablesSQL
				+ "			 WHERE time <=" + start + " AND " + sqlWhere + ") AS start,"
				+ "		 (SELECT Min(time)  FROM " + augmentedEventsTablesSQL
				+ "			 WHERE time >= " + end + " AND " + sqlWhere + ") AS end";//NON-NLS
		sleuthkitCase.acquireSingleUserCaseReadLock();
		try (CaseDbConnection con = sleuthkitCase.getConnection();
				Statement stmt = con.createStatement(); //can't use prepared statement because of complex where clause
				ResultSet results = stmt.executeQuery(queryString);) {

			if (results.next()) {
				long start2 = results.getLong("start"); // NON-NLS
				long end2 = results.getLong("end"); // NON-NLS

				if (end2 == 0) {
					end2 = getMaxTime();
				}
				return new Interval(start2 * 1000, (end2 + 1) * 1000, timeZone);
			}
		} catch (SQLException ex) {
			throw new TskCoreException("Failed to get MIN time.", ex); // NON-NLS
		} finally {
			sleuthkitCase.releaseSingleUserCaseReadLock();
		}
		return null;
	}

	public TimelineEvent getEventById(long eventID) throws TskCoreException {
		String sql = "SELECT * FROM  " + getAugmentedEventsTablesSQL(false, false, false) + " WHERE event_id = " + eventID;

		sleuthkitCase.acquireSingleUserCaseReadLock();
		try (CaseDbConnection con = sleuthkitCase.getConnection();
				Statement stmt = con.createStatement();) {
			try (ResultSet results = stmt.executeQuery(sql);) {
				if (results.next()) {
					int typeID = results.getInt("event_type_id");
					EventType type = getEventType(typeID).orElseThrow(() -> newEventTypeMappingException(typeID)); //NON-NLS
					return new TimelineEvent(eventID,
							results.getLong("data_source_obj_id"),
							results.getLong("file_obj_id"),
							results.getLong("artifact_id"),
							results.getLong("time"),
							type, results.getString("full_description"),
							results.getString("med_description"),
							results.getString("short_description"),
							intToBoolean(results.getInt("hash_hit")),
							intToBoolean(results.getInt("tagged")));
				}
			}
		} catch (SQLException sqlEx) {
			throw new TskCoreException("exception while querying for event with id = " + eventID, sqlEx); // NON-NLS
		} finally {
			sleuthkitCase.releaseSingleUserCaseReadLock();
		}
		return null;
	}

	/**
	 * Get the IDs of all the events within the given time range that pass the
	 * given filter.
	 *
	 * @param timeRange The Interval that all returned events must be within.
	 * @param filter    The Filter that all returned events must pass.
	 *
	 * @return A List of event ids, sorted by timestamp of the corresponding
	 *         event..
	 *
	 * @throws org.sleuthkit.datamodel.TskCoreException
	 */
	public List<Long> getEventIDs(Interval timeRange, TimelineFilter.RootFilter filter) throws TskCoreException {
		Long startTime = timeRange.getStartMillis() / 1000;
		Long endTime = timeRange.getEndMillis() / 1000;

		if (Objects.equals(startTime, endTime)) {
			endTime++; //make sure end is at least 1 millisecond after start
		}

		ArrayList<Long> resultIDs = new ArrayList<>();

		String query = "SELECT tsk_events.event_id AS event_id FROM " + getAugmentedEventsTablesSQL(filter)
				+ " WHERE time >=  " + startTime + " AND time <" + endTime + " AND " + getSQLWhere(filter) + " ORDER BY time ASC"; // NON-NLS
		sleuthkitCase.acquireSingleUserCaseReadLock();
		try (CaseDbConnection con = sleuthkitCase.getConnection();
				Statement stmt = con.createStatement();
				ResultSet results = stmt.executeQuery(query);) {
			while (results.next()) {
				resultIDs.add(results.getLong("event_id")); //NON-NLS
			}

		} catch (SQLException sqlEx) {
			throw new TskCoreException("failed to execute query for event ids in range", sqlEx); // NON-NLS
		} finally {
			sleuthkitCase.releaseSingleUserCaseReadLock();
		}

		return resultIDs;
	}

	public Set<Long> getDataSourceIDs() throws TskCoreException {
		sleuthkitCase.acquireSingleUserCaseReadLock();
		try (CaseDbConnection con = sleuthkitCase.getConnection();
				Statement stmt = con.createStatement();
				ResultSet results = stmt.executeQuery(STATEMENTS.GET_DATASOURCE_IDS.getSQL());) {
			HashSet<Long> dataSourceIDs = new HashSet<>();
			while (results.next()) {
				long datasourceID = results.getLong("data_source_obj_id"); //NON-NLS
				dataSourceIDs.add(datasourceID);
			}
			return dataSourceIDs;
		} catch (SQLException ex) {
			throw new TskCoreException("Failed to get MAX time.", ex); // NON-NLS
		} finally {
			sleuthkitCase.releaseSingleUserCaseReadLock();
		}
	}

	/**
	 * Get a the hashset names for hash sets with hits.
	 *
	 * @return A set of hashset names which have hits.
	 *
	 * @throws TskCoreException
	 */
	public Set< String> getHashSetNames() throws TskCoreException {
		Set< String> hashSets = new HashSet<>();
		sleuthkitCase.acquireSingleUserCaseReadLock();

		String query = "SELECT DISTINCT value_text AS hash_set_name FROM blackboard_artifacts "
				+ " JOIN blackboard_attributes ON (blackboard_artifacts.artifact_id = blackboard_attributes.artifact_id) "
				+ " JOIN blackboard_artifact_types ON( blackboard_artifacts.artifact_type_id = blackboard_artifact_types.artifact_type_id) "
				+ " WHERE blackboard_artifact_types.artifact_type_id = " + BlackboardArtifact.ARTIFACT_TYPE.TSK_HASHSET_HIT.getTypeID()
				+ " AND blackboard_attributes.attribute_type_id = " + BlackboardAttribute.ATTRIBUTE_TYPE.TSK_SET_NAME.getTypeID(); //NON-NLS
		try (CaseDbConnection con = sleuthkitCase.getConnection();
				Statement stms = con.createStatement();
				ResultSet results = stms.executeQuery(query);) {
			while (results.next()) {
				String hashSetName = results.getString("hash_set_name"); //NON-NLS
				hashSets.add(hashSetName);
			}
		} catch (SQLException ex) {
			throw new TskCoreException("Failed to get hash sets.", ex); // NON-NLS
		} finally {
			sleuthkitCase.releaseSingleUserCaseReadLock();
		}
		return Collections.unmodifiableSet(hashSets);
	}

	/**
	 * @return maximum time in seconds from unix epoch
	 *
	 * @throws org.sleuthkit.datamodel.TskCoreException
	 */
	public Long getMaxTime() throws TskCoreException {
		sleuthkitCase.acquireSingleUserCaseReadLock();

		try (CaseDbConnection con = sleuthkitCase.getConnection();
				Statement stms = con.createStatement();
				ResultSet results = stms.executeQuery(STATEMENTS.GET_MAX_TIME.getSQL());) {
			if (results.next()) {
				return results.getLong("max"); // NON-NLS
			}
		} catch (SQLException ex) {
			throw new TskCoreException("Failed to get MAX time.", ex); // NON-NLS
		} finally {
			sleuthkitCase.releaseSingleUserCaseReadLock();
		}
		return -1l;
	}

	/**
	 * @return maximum time in seconds from unix epoch
	 *
	 * @throws org.sleuthkit.datamodel.TskCoreException
	 */
	public Long getMinTime() throws TskCoreException {
		sleuthkitCase.acquireSingleUserCaseReadLock();

		try (CaseDbConnection con = sleuthkitCase.getConnection();
				Statement stms = con.createStatement();
				ResultSet results = stms.executeQuery(STATEMENTS.GET_MIN_TIME.getSQL());) {
			if (results.next()) {
				return results.getLong("min"); // NON-NLS
			}
		} catch (SQLException ex) {
			throw new TskCoreException("Failed to get MIN time.", ex); // NON-NLS
		} finally {
			sleuthkitCase.releaseSingleUserCaseReadLock();
		}
		return -1l;
	}

	/**
	 * Get an EventType object given it's ID.
	 *
	 * @param eventTypeID The ID of the event type to get.
	 *
	 * @return An Optional containing the EventType, or an empty Optional if no
	 *         EventType with the given ID was found.
	 */
	public Optional<EventType> getEventType(long eventTypeID) {
		return Optional.ofNullable(eventTypeIDMap.get(eventTypeID));
	}

	/**
	 * Get a list of all the EventTypes.
	 *
	 * @return A list of all the eventTypes.
	 */
	public ImmutableList<EventType> getEventTypes() {
		return ImmutableList.copyOf(eventTypeIDMap.values());
	}

	private String insertOrIgnore(String query) {
		switch (sleuthkitCase.getDatabaseType()) {
			case POSTGRESQL:
				return " INSERT " + query + " ON CONFLICT DO NOTHING "; //NON-NLS
			case SQLITE:
				return " INSERT OR IGNORE " + query; //NON-NLS
			default:
				throw new UnsupportedOperationException("Unsupported DB type: " + sleuthkitCase.getDatabaseType().name());
		}
	}

	/**
	 * Enum constants for sql statements. TODO: Inline these away?
	 */
	private enum STATEMENTS {

		GET_DATASOURCE_IDS("SELECT DISTINCT data_source_obj_id FROM tsk_event_descriptions WHERE data_source_obj_id != 0"),// NON-NLS
		GET_MAX_TIME("SELECT Max(time) AS max FROM tsk_events"), // NON-NLS
		GET_MIN_TIME("SELECT Min(time) AS min FROM tsk_events"), // NON-NLS

		/*
		 * This SQL query is really just a select count(*), but that has
		 * performance problems on very large tables unless you include a where
		 * clause see http://stackoverflow.com/a/9338276/4004683 for more.
		 */
<<<<<<< HEAD
		COUNT_ALL_EVENTS("SELECT count(event_id) AS count FROM tsk_events WHERE event_id IS NOT null"), //NON-NLS
		DROP_EVENTS_TABLE("DROP TABLE IF EXISTS tsk_events"), //NON-NLS
		DROP_DB_INFO_TABLE("DROP TABLE IF EXISTS db_ino");//NON-NLS
=======
		COUNT_ALL_EVENTS("SELECT count(event_id) AS count FROM tsk_events WHERE event_id IS NOT null"); //NON-NLS
>>>>>>> 025e818c

		private final String sql;

		private STATEMENTS(String sql) {
			this.sql = sql;
		}

		String getSQL() {
			return sql;
		}
	}

	/**
	 * Get a List of event IDs for the events that are derived from the given
	 * artifact.
	 *
	 * @param artifact The BlackboardArtifact to get derived event IDs for.
	 *
	 * @return A List of event IDs for the events that are derived from the
	 *         given artifact.
	 *
	 * @throws org.sleuthkit.datamodel.TskCoreException
	 */
	public List<Long> getEventIDsForArtifact(BlackboardArtifact artifact) throws TskCoreException {
		ArrayList<Long> eventIDs = new ArrayList<>();

		String query
				= "SELECT event_id FROM tsk_events "
				+ " LEFT JOIN tsk_event_descriptions on ( tsk_events.event_description_id = tsk_event_descriptions.event_description_id ) "
				+ " WHERE artifact_id = " + artifact.getArtifactID();
		sleuthkitCase.acquireSingleUserCaseReadLock();
		try (CaseDbConnection con = sleuthkitCase.getConnection();
				Statement stmt = con.createStatement();
				ResultSet results = stmt.executeQuery(query);) {
			while (results.next()) {
				eventIDs.add(results.getLong("event_id"));//NON-NLS
			}
		} catch (SQLException ex) {
			throw new TskCoreException("Error executing getEventIDsForArtifact query.", ex); // NON-NLS
		} finally {
			sleuthkitCase.releaseSingleUserCaseReadLock();
		}
		return eventIDs;
	}

	/**
	 * Get a Set of event IDs for the events that are derived from the given
	 * file.
	 *
	 * @param file                    The File / data source to get derived
	 *                                event IDs for.
	 * @param includeDerivedArtifacts If true, also get event IDs for events
	 *                                derived from artifacts derived form this
	 *                                file. If false, only gets events derived
	 *                                directly from this file (file system
	 *                                timestamps).
	 *
	 * @return A Set of event IDs for the events that are derived from the given
	 *         file.
	 *
	 * @throws org.sleuthkit.datamodel.TskCoreException
	 */
	public Set<Long> getEventIDsForFile(Content file, boolean includeDerivedArtifacts) throws TskCoreException {
		return getEventAndDescriptionIDs(file.getId(), includeDerivedArtifacts).keySet();
	}

<<<<<<< HEAD
	private long addDescription(long dataSourceObjId, long fileObjId, Long artifactID,
=======
	/**
	 * Add a row to the tsk_events_description table.
	 *
	 * @param dataSourceObjId
	 * @param fileObjId
	 * @param artifactID
	 * @param fullDescription
	 * @param medDescription
	 * @param shortDescription
	 * @param hasHashHits
	 * @param tagged
	 * @param connection
	 *
	 * @return the event_decription_id of the inserted row.
	 *
	 * @throws TskCoreException
	 */
	private long addEventDescription(long dataSourceObjId, long fileObjId, Long artifactID,
>>>>>>> 025e818c
			String fullDescription, String medDescription, String shortDescription,
			boolean hasHashHits, boolean tagged, CaseDbConnection connection) throws TskCoreException {
		String insertDescriptionSql
				= "INSERT INTO tsk_event_descriptions ( "
				+ "data_source_obj_id, file_obj_id, artifact_id,  "
				+ " full_description, med_description, short_description, "
				+ " hash_hit, tagged "
				+ " ) VALUES ("
				+ dataSourceObjId + ","
				+ fileObjId + ","
				+ Objects.toString(artifactID, "NULL") + ","
				+ quotePreservingNull(fullDescription) + ","
				+ quotePreservingNull(medDescription) + ","
				+ quotePreservingNull(shortDescription) + ", "
				+ booleanToInt(hasHashHits) + ","
				+ booleanToInt(tagged)
				+ " )";

		sleuthkitCase.acquireSingleUserCaseWriteLock();
		try (Statement insertDescriptionStmt = connection.createStatement()) {
			connection.executeUpdate(insertDescriptionStmt, insertDescriptionSql, PreparedStatement.RETURN_GENERATED_KEYS);
			try (ResultSet generatedKeys = insertDescriptionStmt.getGeneratedKeys()) {
				generatedKeys.next();
				return generatedKeys.getLong(1);
			}
		} catch (SQLException ex) {
			throw new TskCoreException("Failed to insert event description.", ex); // NON-NLS
		} finally {
			sleuthkitCase.releaseSingleUserCaseWriteLock();
		}
	}

	Collection<TimelineEvent> addAbstractFileEvents(AbstractFile file, CaseDbConnection connection) throws TskCoreException {
<<<<<<< HEAD
		boolean hashHashHits = CollectionUtils.isNotEmpty(file.getHashSetNames());
		boolean hasTags = CollectionUtils.isNotEmpty(sleuthkitCase.getContentTagsByContent(file));

=======
>>>>>>> 025e818c
		//gather time stamps into map
		Map<EventType, Long> timeMap = ImmutableMap.of(
				EventType.FILE_CREATED, file.getCrtime(),
				EventType.FILE_ACCESSED, file.getAtime(),
				EventType.FILE_CHANGED, file.getCtime(),
				EventType.FILE_MODIFIED, file.getMtime());

		/*
		 * If there are no legitimate ( greater than zero ) time stamps ( eg,
		 * logical/local files) skip the rest of the event generation: this
		 * should result in dropping logical files, since they do not have
		 * legitimate time stamps.
		 */
		if (Collections.max(timeMap.values()) <= 0) {
			return Collections.emptySet();
		}

<<<<<<< HEAD
=======
		boolean hashHashHits = CollectionUtils.isNotEmpty(file.getHashSetNames());
		boolean hasTags = CollectionUtils.isNotEmpty(sleuthkitCase.getContentTagsByContent(file));
>>>>>>> 025e818c
		String description = file.getParentPath() + file.getName();
		long fileObjId = file.getId();
		Set<TimelineEvent> events = new HashSet<>();
		sleuthkitCase.acquireSingleUserCaseWriteLock();
		try {
<<<<<<< HEAD
			long descriptionID = addDescription(file.getDataSourceObjectId(), fileObjId, null,
=======
			long descriptionID = addEventDescription(file.getDataSourceObjectId(), fileObjId, null,
>>>>>>> 025e818c
					description, null, null, false, false, connection);

			for (Map.Entry<EventType, Long> timeEntry : timeMap.entrySet()) {
				Long time = timeEntry.getValue();
				if (time > 0) {// if the time is legitimate ( greater than zero ) insert it
					EventType type = timeEntry.getKey();
					long eventID = addEventWithExistingDescription(time, type, descriptionID, connection);

					events.add(new TimelineEvent(eventID, descriptionID, fileObjId, null, time, type,
							description, null, null, hashHashHits, hasTags));
				}
			}

		} finally {
			sleuthkitCase.releaseSingleUserCaseWriteLock();
		}
		events.stream()
				.map(TimelineEventAddedEvent::new)
				.forEach(sleuthkitCase::fireTSKEvent);

		return events;
	}

	/**
	 * Add any events that can be created from the given Artifact. If the
	 * artifact is a TSK_EVENT then the TSK_DATETIME, TSK_EVENT_TYPE and
	 * TSK_DESCRIPTION are used to make the event, otherwise each event type is
	 * checked to see if it can automatically create an event from the given
	 * artifact.
	 *
	 * @param artifact The artifact to add events for
	 *
	 * @return A set of added events.
	 *
	 * @throws TskCoreException
	 */
	Set<TimelineEvent> addArtifactEvents(BlackboardArtifact artifact) throws TskCoreException {
		Set<TimelineEvent> newEvents = new HashSet<>();

		/*
		 * If the artifact is a TSK_TL_EVENT, use the TSK_TL_EVENT_TYPE
		 * attribute to determine its event type, but give it a generic
		 * description.
		 */
		if (artifact.getArtifactTypeID() == TSK_TL_EVENT.getTypeID()) {
			EventType eventType;//the type of the event to add.
			BlackboardAttribute attribute = artifact.getAttribute(new BlackboardAttribute.Type(TSK_TL_EVENT_TYPE));
			if (attribute == null) {
				eventType = EventType.OTHER;
			} else {
				long eventTypeID = attribute.getValueLong();
				eventType = eventTypeIDMap.getOrDefault(eventTypeID, EventType.OTHER);
			}

			addArtifactEvent(EventType.OTHER::buildEventPayload, eventType, artifact)
					.ifPresent(newEvents::add);

		} else {
			/*
			 * If there are any event types configured to make descriptions
			 * automatically, use those.
			 */
			Set<ArtifactEventType> eventTypesForArtifact = eventTypeIDMap.values().stream()
					.filter(ArtifactEventType.class::isInstance)
					.map(ArtifactEventType.class::cast)
					.filter(eventType -> eventType.getArtifactTypeID() == artifact.getArtifactTypeID())
					.collect(Collectors.toSet());

			for (ArtifactEventType eventType : eventTypesForArtifact) {
				addArtifactEvent(eventType::buildEventPayload, eventType, artifact)
						.ifPresent(newEvents::add);
			}
		}
		newEvents.stream()
				.map(TimelineEventAddedEvent::new)
				.forEach(sleuthkitCase::fireTSKEvent);
		return newEvents;
	}

	/**
	 * Add an event of the given type from the given artifact. By passing the
	 * payloadExtractor, thismethod allows a non standard description for the
	 * given event type.
	 *
	 * @param payloadExtractor A Function that will create the decsription based
	 *                         on the artifact. This allows the description to
	 *                         be built based on an event type (usually OTHER)
	 *                         different to the event type of the event.
	 * @param eventType        The event type to create.
	 * @param artifact         The artifact to create the event from.
	 *
	 * @return The created event, wrapped in an Optional, or an empty Optional
	 *         if no event was created.
	 *
	 * @throws TskCoreException
	 */
	private Optional<TimelineEvent> addArtifactEvent(TSKCoreCheckedFunction<BlackboardArtifact, ArtifactEventType.EventDescriptionWithTime> payloadExtractor,
			EventType eventType, BlackboardArtifact artifact) throws TskCoreException {
		ArtifactEventType.EventDescriptionWithTime eventPayload = payloadExtractor.apply(artifact);
		if (eventPayload == null) {
			return Optional.empty();
		}
		long time = eventPayload.getTime();
		// if the time is legitimate ( greater than zero ) insert it into the db
		if (time <= 0) {
			return Optional.empty();
		}
		String fullDescription = eventPayload.getFullDescription();
		String medDescription = eventPayload.getMediumDescription();
		String shortDescription = eventPayload.getShortDescription();
		long artifactID = artifact.getArtifactID();
		long fileObjId = artifact.getObjectID();
		long dataSourceObjectID = artifact.getDataSourceObjectID();

		AbstractFile file = sleuthkitCase.getAbstractFileById(fileObjId);
		boolean hasHashHits = false;
		// file will be null if source was data source or some non-file
		if (file != null) {
			hasHashHits = isNotEmpty(file.getHashSetNames());
		}
		boolean tagged = isNotEmpty(sleuthkitCase.getBlackboardArtifactTagsByArtifact(artifact));

		TimelineEvent event;
		sleuthkitCase.acquireSingleUserCaseWriteLock();
		try (CaseDbConnection connection = getSleuthkitCase().getConnection();) {

<<<<<<< HEAD
			long descriptionID = addDescription(dataSourceObjectID, fileObjId, artifactID,
=======
			long descriptionID = addEventDescription(dataSourceObjectID, fileObjId, artifactID,
>>>>>>> 025e818c
					fullDescription, medDescription, shortDescription,
					hasHashHits, tagged, connection);

			long eventID = addEventWithExistingDescription(time, eventType, descriptionID, connection);

			event = new TimelineEvent(eventID, dataSourceObjectID, fileObjId, artifactID,
					time, eventType, fullDescription, medDescription, shortDescription,
					hasHashHits, tagged);

		} finally {
			sleuthkitCase.releaseSingleUserCaseWriteLock();
		}
		return Optional.of(event);
	}

	private long addEventWithExistingDescription(Long time, EventType type, long descriptionID, CaseDbConnection connection) throws TskCoreException {
		String insertEventSql
				= "INSERT INTO tsk_events ( event_type_id, event_description_id , time) "
				+ " VALUES (" + type.getTypeID() + ", " + descriptionID + ", " + time + ")";

		sleuthkitCase.acquireSingleUserCaseWriteLock();
		try (Statement insertRowStmt = connection.createStatement();) {
			connection.executeUpdate(insertRowStmt, insertEventSql, PreparedStatement.RETURN_GENERATED_KEYS);

			try (ResultSet generatedKeys = insertRowStmt.getGeneratedKeys();) {
				generatedKeys.next();
				return generatedKeys.getLong(1);
			}
		} catch (SQLException ex) {
			throw new TskCoreException("Failed to insert event for existing description.", ex); // NON-NLS
		} finally {
			sleuthkitCase.releaseSingleUserCaseWriteLock();
		}
	}

	static private String quotePreservingNull(String value) {
		return isNull(value) ? " NULL " : "'" + escapeSingleQuotes(value) + "'";//NON-NLS
	}

	/**
	 * Get events that are associated with the file
	 *
	 * @param fileObjID
	 * @param includeArtifacts true if results should also include events from
	 *                         artifacts associated with the file.
	 *
	 * @return A map from event_id to event_decsription_id.
	 *
	 * @throws TskCoreException
	 */
	private Map<Long, Long> getEventAndDescriptionIDs(long fileObjID, boolean includeArtifacts) throws TskCoreException {
<<<<<<< HEAD
		return getEventDescriptionIDsHelper(fileObjID, (includeArtifacts ? "" : " AND artifact_id IS NULL"));
=======
		return getEventAndDescriptionIDsHelper(fileObjID, (includeArtifacts ? "" : " AND artifact_id IS NULL"));
>>>>>>> 025e818c
	}

	/**
	 * Get events that match both the file and artifact IDs
	 *
	 * @param fileObjID
	 * @param artifactID
	 *
	 * @return A map from event_id to event_decsription_id.
	 *
	 * @throws TskCoreException
	 */
<<<<<<< HEAD
	private HashMap<Long, Long> getEventDescriptionIDs(long fileObjID, Long artifactID) throws TskCoreException {
		return getEventDescriptionIDsHelper(fileObjID, " AND artifact_id = " + artifactID);
	}

	private HashMap<Long, Long> getEventDescriptionIDsHelper(long fileObjID, String artifactClause) throws TskCoreException {
		HashMap<Long, Long> eventIDToDescriptionIDs = new HashMap<>();
=======
	private Map<Long, Long> getEventAndDescriptionIDs(long fileObjID, Long artifactID) throws TskCoreException {
		return getEventAndDescriptionIDsHelper(fileObjID, " AND artifact_id = " + artifactID);
	}

	/**
	 * Get a map containging event_id and their corresponding
	 * event_description_ids.
	 *
	 * @param fileObjID      get event Ids for events that are derived from the
	 *                       file with this id.
	 * @param artifactClause SQL clause that clients can pass in to filter the
	 *                       returned ids.
	 *
	 * @return A map from event_id to event_decsription_id.
	 *
	 * @throws TskCoreException
	 */
	private Map<Long, Long> getEventAndDescriptionIDsHelper(long fileObjID, String artifactClause) throws TskCoreException {
		//map from event_id to the event_description_id for that event.
		Map<Long, Long> eventIDToDescriptionIDs = new HashMap<>();
>>>>>>> 025e818c
		String sql = "SELECT event_id, tsk_events.event_description_id"
				+ " FROM tsk_events "
				+ " LEFT JOIN tsk_event_descriptions ON ( tsk_events.event_description_id = tsk_event_descriptions.event_description_id )"
				+ " WHERE file_obj_id = " + fileObjID
				+ artifactClause;

		sleuthkitCase.acquireSingleUserCaseReadLock();
		try (CaseDbConnection con = sleuthkitCase.getConnection();
				Statement selectStmt = con.createStatement();
				ResultSet executeQuery = selectStmt.executeQuery(sql);) {
			while (executeQuery.next()) {
				eventIDToDescriptionIDs.put(executeQuery.getLong("event_id"), executeQuery.getLong("event_description_id")); //NON-NLS
			}
		} catch (SQLException ex) {
			throw new TskCoreException("Error getting event description ids for object id = " + fileObjID, ex);
		} finally {
			sleuthkitCase.releaseSingleUserCaseReadLock();
		}
		return eventIDToDescriptionIDs;
	}

	/**
	 * Set any events with the given object and artifact ids as tagged.
	 *
	 * @param fileObjId  the obj_id that this tag applies to, the id of the
	 *                   content that the artifact is derived from for artifact
	 *                   tags
	 * @param artifactID the artifact_id that this tag applies to, or null if
	 *                   this is a content tag
	 * @param tagged     true to mark the matching events tagged, false to mark
	 *                   them as untagged
	 *
	 * @return the event ids that match the object/artifact pair.
	 *
	 * @throws org.sleuthkit.datamodel.TskCoreException
	 */
	public Set<Long> setEventsTagged(long fileObjId, Long artifactID, boolean tagged) throws TskCoreException {
		sleuthkitCase.acquireSingleUserCaseWriteLock();
<<<<<<< HEAD
		Map<Long, Long> eventIDs;
		if (Objects.isNull(artifactID)) {
			eventIDs = getEventAndDescriptionIDs(fileObjId, false);
		} else {
			eventIDs = getEventDescriptionIDs(fileObjId, artifactID);
=======
		Map<Long, Long> eventIDs;  // map from event_ids to event_description_ids
		if (Objects.isNull(artifactID)) {
			eventIDs = getEventAndDescriptionIDs(fileObjId, false);
		} else {
			eventIDs = getEventAndDescriptionIDs(fileObjId, artifactID);
>>>>>>> 025e818c
		}

		//update tagged state for all event with selected ids
		try (CaseDbConnection con = sleuthkitCase.getConnection();
				Statement updateStatement = con.createStatement();) {
			updateStatement.executeUpdate("UPDATE tsk_event_descriptions SET tagged = " + booleanToInt(tagged)
					+ " WHERE event_description_id IN (" + buildCSVString(eventIDs.values()) + ")"); //NON-NLS
		} catch (SQLException ex) {
			throw new TskCoreException("Error marking events tagged", ex);//NON-NLS
		} finally {
			sleuthkitCase.releaseSingleUserCaseWriteLock();
		}
		return eventIDs.keySet();
	}

	public Set<Long> setEventsHashed(long fileObjdId, boolean hashHits) throws TskCoreException {
		sleuthkitCase.acquireSingleUserCaseWriteLock();
		Map<Long, Long> eventIDs = getEventAndDescriptionIDs(fileObjdId, true);

		try (CaseDbConnection con = sleuthkitCase.getConnection();
				Statement updateStatement = con.createStatement();) {
			updateStatement.executeUpdate("UPDATE tsk_event_descriptions SET hash_hit = " + booleanToInt(hashHits) //NON-NLS
					+ " WHERE event_description_id IN (" + buildCSVString(eventIDs.values()) + ")"); //NON-NLS
		} catch (SQLException ex) {
			throw new TskCoreException("Error setting hash_hit of events.", ex);//NON-NLS
		} finally {
			sleuthkitCase.releaseSingleUserCaseWriteLock();
		}
		return eventIDs.keySet();
	}

	void rollBackTransaction(SleuthkitCase.CaseDbTransaction trans) throws TskCoreException {
		trans.rollback();
	}

	/**
	 * Count all the events with the given options and return a map organizing
	 * the counts in a hierarchy from date > eventtype> count
	 *
	 * @param startTime events before this time will be excluded (seconds from
	 *                  unix epoch)
	 * @param endTime   events at or after this time will be excluded (seconds
	 *                  from unix epoch)
	 * @param filter    only events that pass this filter will be counted
	 * @param zoomLevel only events of this type or a subtype will be counted
	 *                  and the counts will be organized into bins for each of
	 *                  the subtypes of the given event type
	 *
	 * @return a map organizing the counts in a hierarchy from date > eventtype>
	 *         count
	 *
	 * @throws org.sleuthkit.datamodel.TskCoreException
	 */
	public Map<EventType, Long> countEventsByType(Long startTime, final Long endTime, TimelineFilter.RootFilter filter, EventTypeZoomLevel zoomLevel) throws TskCoreException {
		long adjustedEndTime = Objects.equals(startTime, endTime) ? endTime + 1 : endTime;
		//do we want the base or subtype column of the databse
		String typeColumn = typeColumnHelper(EventTypeZoomLevel.SUB_TYPE.equals(zoomLevel));

<<<<<<< HEAD
		String queryString = "SELECT count(DISTINCT tsk_events.event_id) AS count, " + typeColumn
				+ " FROM " + getAugmentedEventsTablesSQL(filter)
=======
		String queryString = "SELECT count(DISTINCT tsk_events.event_id) AS count, " + typeColumn//NON-NLS
				+ " FROM " + getAugmentedEventsTablesSQL(filter)//NON-NLS
>>>>>>> 025e818c
				+ " WHERE time >= " + startTime + " AND time < " + adjustedEndTime + " AND " + getSQLWhere(filter) // NON-NLS
				+ " GROUP BY " + typeColumn; // NON-NLS

		sleuthkitCase.acquireSingleUserCaseReadLock();
		try (CaseDbConnection con = sleuthkitCase.getConnection();
				Statement stmt = con.createStatement();
				ResultSet results = stmt.executeQuery(queryString);) {
			Map<EventType, Long> typeMap = new HashMap<>();
			while (results.next()) {
				int eventTypeID = results.getInt(typeColumn);
				EventType eventType = getEventType(eventTypeID)
						.orElseThrow(() -> newEventTypeMappingException(eventTypeID));//NON-NLS

				typeMap.put(eventType, results.getLong("count")); // NON-NLS
			}
			return typeMap;
		} catch (SQLException ex) {
			throw new TskCoreException("Error getting count of events from db: " + queryString, ex); // NON-NLS
		} finally {
			sleuthkitCase.releaseSingleUserCaseReadLock();
		}
	}

	private static TskCoreException newEventTypeMappingException(int eventTypeID) {
		return new TskCoreException("Error mapping event type id " + eventTypeID + " to EventType.");//NON-NLS
	}

	/**
	 * Get an SQL expression that produces an events table augmented with the
	 * columns required by the given filter: The union of the events table
	 * joined to the content and blackboard artifacts tags tables, if necessary,
	 * then joined to a query that selects hash set hits, if necessary. Then
	 * joined to the tsk_files table for mime_types if necessary.
	 *
	 * @param filter The filter that is inspected to determine what
	 *               joins/columns are needed..
	 *
	 * @return An SQL expresion that produces an events table augmented with the
	 *         columns required by the filters.
	 */
	static public String getAugmentedEventsTablesSQL(TimelineFilter.RootFilter filter) {
		TimelineFilter.TagsFilter tagsFilter = filter.getTagsFilter();
		boolean needsTags = tagsFilter != null && tagsFilter.hasSubFilters();

		TimelineFilter.HashHitsFilter hashHitsFilter = filter.getHashHitsFilter();
		boolean needsHashSets = hashHitsFilter != null && hashHitsFilter.hasSubFilters();

		TimelineFilter.FileTypesFilter fileTypesFitler = filter.getFileTypesFilter();
		boolean needsMimeTypes = fileTypesFitler != null && fileTypesFitler.hasSubFilters();

		return getAugmentedEventsTablesSQL(needsTags, needsHashSets, needsMimeTypes);
	}

	/**
	 * Get an SQL expression that produces an events table augmented with the
	 * columns required by the filters: The union of the events table joined to
	 * the content and blackboard artifacts tags tables, if necessary; then
	 * joined to a query that selects hash set hits, if necessary; then joined
	 * to the tsk_files table for mime_types if necessary. If all flags are
	 * false, just return "events".
	 *
	 * @param needTags      True if the Sfilters require joining to the tags
	 *                      tables.
	 * @param needHashSets  True if the filters require joining to the hash set
	 *                      sub query.
	 * @param needMimeTypes True if the filters require joining to the tsk_files
	 *                      table for the mime_type.
	 *
	 * @return An SQL expresion that produces an events table augmented with the
	 *         columns required by the filters.
	 */
	static private String getAugmentedEventsTablesSQL(boolean needTags, boolean needHashSets, boolean needMimeTypes) {
		return "( select event_id, time, tsk_event_descriptions.data_source_obj_id, file_obj_id, artifact_id, "
				+ " full_description, med_description, short_description, tsk_events.event_type_id, super_type_id,"
				+ " hash_hit, tagged "
				+ (needTags ? ", tag_name_id, tag_id" : "")
				+ (needHashSets ? ", hash_set_name" : "")
				+ (needMimeTypes ? ", mime_type" : "")
				+ " FROM tsk_events "
				+ " JOIN tsk_event_descriptions ON ( tsk_event_descriptions.event_description_id = tsk_events.event_description_id)"
				+ " JOIN tsk_event_types ON (tsk_events.event_type_id = tsk_event_types.event_type_id )  "
				+ (needTags
						? ("LEFT OUTER JOIN ("
						+ "		SELECT  event_description_id, tag_name_id, tag_id "
						+ "			FROM tsk_event_descriptions LEFT OUTER JOIN content_tags ON (content_tags.obj_id = tsk_event_descriptions.file_obj_id) "
						+ "	UNION ALL "
						+ "		SELECT  event_description_id,  tag_name_id, tag_id "
						+ "			FROM tsk_event_descriptions LEFT OUTER JOIN blackboard_artifact_tags ON (blackboard_artifact_tags.artifact_id = tsk_event_descriptions.artifact_id)"
						+ " ) AS tsk_event_tags ON (tsk_event_tags.event_description_id = tsk_events.event_description_id)")
						: "")
				+ (needHashSets ? " LEFT OUTER JOIN ( "
						+ "		SELECT DISTINCT value_text AS hash_set_name, obj_id  "
						+ "		FROM blackboard_artifacts"
						+ "		JOIN blackboard_attributes ON (blackboard_artifacts.artifact_id = blackboard_attributes.artifact_id)"
						+ "		JOIN blackboard_artifact_types ON( blackboard_artifacts.artifact_type_id = blackboard_artifact_types.artifact_type_id)"
						+ "		WHERE  blackboard_artifact_types.artifact_type_id = " + TSK_HASHSET_HIT.getTypeID()
						+ "		AND blackboard_attributes.attribute_type_id = " + TSK_SET_NAME.getTypeID() + ") AS hash_set_hits"
						+ "	ON ( tsk_event_descriptions.file_obj_id = hash_set_hits.obj_id)"
						: "")
				+ (needMimeTypes ? " LEFT OUTER JOIN tsk_files "
						+ "	ON (tsk_event_descriptions.file_obj_id = tsk_files.obj_id)"
						: "")
				+ ")  AS tsk_events";
	}

	/**
	 * Convert a boolean to int with the mappings true => 1, false =>0
	 *
	 * @param value the bollean value to convert to an int.
	 *
	 * @return 1 if value is true, 0 if value is false.
	 */
	private static int booleanToInt(boolean value) {
		return value ? 1 : 0;
	}

	private static boolean intToBoolean(int value) {
		return value != 0;
	}

	/**
	 * Get the column name to use depending on if we want base types or subtypes
	 *
	 * @param useSubTypes True to use sub types, false to use base types.
	 *
	 * @return column name to use depending on if we want base types or subtypes
	 */
	public static String typeColumnHelper(final boolean useSubTypes) {
		return useSubTypes ? "event_type_id" : "super_type_id"; //NON-NLS
	}

	/**
	 * Get the SQL where clause corresponding to the given filter
	 *
	 * @param filter A filter to generate the SQL where clause for,
	 *
	 * @return An SQL where clause (without the "where") corresponding to the
	 *         filter.
	 */
	public String getSQLWhere(TimelineFilter.RootFilter filter) {

		String result;
		if (filter == null) {
			return getTrueLiteral();
		} else {
			result = filter.getSQLWhere(this);
		}

		return result;
	}

	public String getDescriptionColumn(DescriptionLoD lod) {
		switch (lod) {
			case FULL:
				return "full_description"; //NON-NLS
			case MEDIUM:
				return "med_description"; //NON-NLS
			case SHORT:
			default:
				return "short_description"; //NON-NLS
			}
	}

	String getTrueLiteral() {
		switch (sleuthkitCase.getDatabaseType()) {
			case POSTGRESQL:
				return "TRUE";//NON-NLS
			case SQLITE:
				return "1";//NON-NLS
			default:
<<<<<<< HEAD
				throw new UnsupportedOperationException("Unsupported DB type: " + sleuthkitCase.getDatabaseType().name());
=======
				throw new UnsupportedOperationException("Unsupported DB type: " + sleuthkitCase.getDatabaseType().name());//NON-NLS
>>>>>>> 025e818c

		}
	}

	/**
	 * Event fired by SleuthkitCase to indicate that a event has been added to
	 * the tsk_events table.
	 */
	final static public class TimelineEventAddedEvent {

		private final TimelineEvent addedEvent;

		public TimelineEvent getAddedEvent() {
			return addedEvent;
		}

		TimelineEventAddedEvent(TimelineEvent event) {
			this.addedEvent = event;
		}
	}

	/**
	 * Functional interface for a function from I to O that throws
	 * TskCoreException.
	 *
	 * @param <I> Input type.
	 * @param <O> Output type.
	 */
	@FunctionalInterface
	interface TSKCoreCheckedFunction<I, O> {

		O apply(I input) throws TskCoreException;
	}
}<|MERGE_RESOLUTION|>--- conflicted
+++ resolved
@@ -452,13 +452,7 @@
 		 * performance problems on very large tables unless you include a where
 		 * clause see http://stackoverflow.com/a/9338276/4004683 for more.
 		 */
-<<<<<<< HEAD
-		COUNT_ALL_EVENTS("SELECT count(event_id) AS count FROM tsk_events WHERE event_id IS NOT null"), //NON-NLS
-		DROP_EVENTS_TABLE("DROP TABLE IF EXISTS tsk_events"), //NON-NLS
-		DROP_DB_INFO_TABLE("DROP TABLE IF EXISTS db_ino");//NON-NLS
-=======
 		COUNT_ALL_EVENTS("SELECT count(event_id) AS count FROM tsk_events WHERE event_id IS NOT null"); //NON-NLS
->>>>>>> 025e818c
 
 		private final String sql;
 
@@ -525,9 +519,6 @@
 		return getEventAndDescriptionIDs(file.getId(), includeDerivedArtifacts).keySet();
 	}
 
-<<<<<<< HEAD
-	private long addDescription(long dataSourceObjId, long fileObjId, Long artifactID,
-=======
 	/**
 	 * Add a row to the tsk_events_description table.
 	 *
@@ -546,7 +537,6 @@
 	 * @throws TskCoreException
 	 */
 	private long addEventDescription(long dataSourceObjId, long fileObjId, Long artifactID,
->>>>>>> 025e818c
 			String fullDescription, String medDescription, String shortDescription,
 			boolean hasHashHits, boolean tagged, CaseDbConnection connection) throws TskCoreException {
 		String insertDescriptionSql
@@ -580,12 +570,6 @@
 	}
 
 	Collection<TimelineEvent> addAbstractFileEvents(AbstractFile file, CaseDbConnection connection) throws TskCoreException {
-<<<<<<< HEAD
-		boolean hashHashHits = CollectionUtils.isNotEmpty(file.getHashSetNames());
-		boolean hasTags = CollectionUtils.isNotEmpty(sleuthkitCase.getContentTagsByContent(file));
-
-=======
->>>>>>> 025e818c
 		//gather time stamps into map
 		Map<EventType, Long> timeMap = ImmutableMap.of(
 				EventType.FILE_CREATED, file.getCrtime(),
@@ -603,21 +587,14 @@
 			return Collections.emptySet();
 		}
 
-<<<<<<< HEAD
-=======
 		boolean hashHashHits = CollectionUtils.isNotEmpty(file.getHashSetNames());
 		boolean hasTags = CollectionUtils.isNotEmpty(sleuthkitCase.getContentTagsByContent(file));
->>>>>>> 025e818c
 		String description = file.getParentPath() + file.getName();
 		long fileObjId = file.getId();
 		Set<TimelineEvent> events = new HashSet<>();
 		sleuthkitCase.acquireSingleUserCaseWriteLock();
 		try {
-<<<<<<< HEAD
-			long descriptionID = addDescription(file.getDataSourceObjectId(), fileObjId, null,
-=======
 			long descriptionID = addEventDescription(file.getDataSourceObjectId(), fileObjId, null,
->>>>>>> 025e818c
 					description, null, null, false, false, connection);
 
 			for (Map.Entry<EventType, Long> timeEntry : timeMap.entrySet()) {
@@ -744,11 +721,7 @@
 		sleuthkitCase.acquireSingleUserCaseWriteLock();
 		try (CaseDbConnection connection = getSleuthkitCase().getConnection();) {
 
-<<<<<<< HEAD
-			long descriptionID = addDescription(dataSourceObjectID, fileObjId, artifactID,
-=======
 			long descriptionID = addEventDescription(dataSourceObjectID, fileObjId, artifactID,
->>>>>>> 025e818c
 					fullDescription, medDescription, shortDescription,
 					hasHashHits, tagged, connection);
 
@@ -800,11 +773,7 @@
 	 * @throws TskCoreException
 	 */
 	private Map<Long, Long> getEventAndDescriptionIDs(long fileObjID, boolean includeArtifacts) throws TskCoreException {
-<<<<<<< HEAD
-		return getEventDescriptionIDsHelper(fileObjID, (includeArtifacts ? "" : " AND artifact_id IS NULL"));
-=======
 		return getEventAndDescriptionIDsHelper(fileObjID, (includeArtifacts ? "" : " AND artifact_id IS NULL"));
->>>>>>> 025e818c
 	}
 
 	/**
@@ -817,14 +786,6 @@
 	 *
 	 * @throws TskCoreException
 	 */
-<<<<<<< HEAD
-	private HashMap<Long, Long> getEventDescriptionIDs(long fileObjID, Long artifactID) throws TskCoreException {
-		return getEventDescriptionIDsHelper(fileObjID, " AND artifact_id = " + artifactID);
-	}
-
-	private HashMap<Long, Long> getEventDescriptionIDsHelper(long fileObjID, String artifactClause) throws TskCoreException {
-		HashMap<Long, Long> eventIDToDescriptionIDs = new HashMap<>();
-=======
 	private Map<Long, Long> getEventAndDescriptionIDs(long fileObjID, Long artifactID) throws TskCoreException {
 		return getEventAndDescriptionIDsHelper(fileObjID, " AND artifact_id = " + artifactID);
 	}
@@ -845,7 +806,6 @@
 	private Map<Long, Long> getEventAndDescriptionIDsHelper(long fileObjID, String artifactClause) throws TskCoreException {
 		//map from event_id to the event_description_id for that event.
 		Map<Long, Long> eventIDToDescriptionIDs = new HashMap<>();
->>>>>>> 025e818c
 		String sql = "SELECT event_id, tsk_events.event_description_id"
 				+ " FROM tsk_events "
 				+ " LEFT JOIN tsk_event_descriptions ON ( tsk_events.event_description_id = tsk_event_descriptions.event_description_id )"
@@ -884,19 +844,11 @@
 	 */
 	public Set<Long> setEventsTagged(long fileObjId, Long artifactID, boolean tagged) throws TskCoreException {
 		sleuthkitCase.acquireSingleUserCaseWriteLock();
-<<<<<<< HEAD
-		Map<Long, Long> eventIDs;
-		if (Objects.isNull(artifactID)) {
-			eventIDs = getEventAndDescriptionIDs(fileObjId, false);
-		} else {
-			eventIDs = getEventDescriptionIDs(fileObjId, artifactID);
-=======
 		Map<Long, Long> eventIDs;  // map from event_ids to event_description_ids
 		if (Objects.isNull(artifactID)) {
 			eventIDs = getEventAndDescriptionIDs(fileObjId, false);
 		} else {
 			eventIDs = getEventAndDescriptionIDs(fileObjId, artifactID);
->>>>>>> 025e818c
 		}
 
 		//update tagged state for all event with selected ids
@@ -955,13 +907,8 @@
 		//do we want the base or subtype column of the databse
 		String typeColumn = typeColumnHelper(EventTypeZoomLevel.SUB_TYPE.equals(zoomLevel));
 
-<<<<<<< HEAD
-		String queryString = "SELECT count(DISTINCT tsk_events.event_id) AS count, " + typeColumn
-				+ " FROM " + getAugmentedEventsTablesSQL(filter)
-=======
 		String queryString = "SELECT count(DISTINCT tsk_events.event_id) AS count, " + typeColumn//NON-NLS
 				+ " FROM " + getAugmentedEventsTablesSQL(filter)//NON-NLS
->>>>>>> 025e818c
 				+ " WHERE time >= " + startTime + " AND time < " + adjustedEndTime + " AND " + getSQLWhere(filter) // NON-NLS
 				+ " GROUP BY " + typeColumn; // NON-NLS
 
@@ -1132,11 +1079,7 @@
 			case SQLITE:
 				return "1";//NON-NLS
 			default:
-<<<<<<< HEAD
-				throw new UnsupportedOperationException("Unsupported DB type: " + sleuthkitCase.getDatabaseType().name());
-=======
 				throw new UnsupportedOperationException("Unsupported DB type: " + sleuthkitCase.getDatabaseType().name());//NON-NLS
->>>>>>> 025e818c
 
 		}
 	}
