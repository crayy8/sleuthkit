/*
 * Sleuth Kit Data Model
 *
 * Copyright 2013-2019 Basis Technology Corp.
 * Contact: carrier <at> sleuthkit <dot> org
 *
 * Licensed under the Apache License, Version 2.0 (the "License");
 * you may not use this file except in compliance with the License.
 * You may obtain a copy of the License at
 *
 *     http://www.apache.org/licenses/LICENSE-2.0
 *
 * Unless required by applicable law or agreed to in writing, software
 * distributed under the License is distributed on an "AS IS" BASIS,
 * WITHOUT WARRANTIES OR CONDITIONS OF ANY KIND, either express or implied.
 * See the License for the specific language governing permissions and
 * limitations under the License.
 */
package org.sleuthkit.datamodel;

import com.google.common.collect.ImmutableList;
import com.google.common.collect.ImmutableMap;
import java.sql.PreparedStatement;
import java.sql.ResultSet;
import java.sql.SQLException;
import java.sql.Statement;
import java.util.ArrayList;
import java.util.Collection;
import java.util.Collections;
import java.util.HashMap;
import java.util.HashSet;
import java.util.List;
import java.util.Map;
import java.util.Objects;
import static java.util.Objects.isNull;
import java.util.Optional;
import java.util.Set;
import java.util.logging.Logger;
import java.util.stream.Collectors;
import org.joda.time.DateTimeZone;
import org.joda.time.Interval;
import static org.sleuthkit.datamodel.BlackboardArtifact.ARTIFACT_TYPE.TSK_HASHSET_HIT;
import static org.sleuthkit.datamodel.BlackboardArtifact.ARTIFACT_TYPE.TSK_TL_EVENT;
import static org.sleuthkit.datamodel.BlackboardAttribute.ATTRIBUTE_TYPE.TSK_SET_NAME;
import static org.sleuthkit.datamodel.BlackboardAttribute.ATTRIBUTE_TYPE.TSK_TL_EVENT_TYPE;
import static org.sleuthkit.datamodel.CollectionUtils.isNotEmpty;
import org.sleuthkit.datamodel.SleuthkitCase.CaseDbConnection;
import static org.sleuthkit.datamodel.SleuthkitCase.escapeSingleQuotes;
import static org.sleuthkit.datamodel.StringUtils.buildCSVString;

/**
 * Provides access to the Timeline features of SleuthkitCase
 */
public final class TimelineManager {

	private static final Logger logger = Logger.getLogger(TimelineManager.class.getName());

	/**
	 * These event types are added to the DB in c++ land, but still need to be
	 * put in the eventTypeIDMap
	 */
	private static final ImmutableList<TimelineEventType> ROOT_BASE_AND_FILESYSTEM_TYPES
			= ImmutableList.of(
					TimelineEventType.ROOT_EVENT_TYPE,
					TimelineEventType.WEB_ACTIVITY,
					TimelineEventType.MISC_TYPES,
					TimelineEventType.FILE_SYSTEM,
					TimelineEventType.FILE_ACCESSED,
					TimelineEventType.FILE_CHANGED,
					TimelineEventType.FILE_CREATED,
					TimelineEventType.FILE_MODIFIED);

	/**
	 * These event types are predefined but not added to the DB by the C++ code.
	 * They are added by the TimelineManager constructor.
	 */
	private static final ImmutableList<TimelineEventType> PREDEFINED_EVENT_TYPES
			= new ImmutableList.Builder<TimelineEventType>()
					.add(TimelineEventType.CUSTOM_TYPES)
					.addAll(TimelineEventType.WEB_ACTIVITY.getSubTypes())
					.addAll(TimelineEventType.MISC_TYPES.getSubTypes())
					.addAll(TimelineEventType.CUSTOM_TYPES.getSubTypes())
					.build();

	private final SleuthkitCase sleuthkitCase;

	/**
	 * map from event type id to TimelineEventType object.
	 */
	private final Map<Long, TimelineEventType> eventTypeIDMap = new HashMap<>();

	TimelineManager(SleuthkitCase tskCase) throws TskCoreException {
		sleuthkitCase = tskCase;

		//initialize root and base event types, these are added to the DB in c++ land
		ROOT_BASE_AND_FILESYSTEM_TYPES.forEach(eventType -> eventTypeIDMap.put(eventType.getTypeID(), eventType));

		//initialize the other event types that aren't added in c++
		sleuthkitCase.acquireSingleUserCaseWriteLock();
		try (final CaseDbConnection con = sleuthkitCase.getConnection();
				final Statement statement = con.createStatement()) {
			for (TimelineEventType type : PREDEFINED_EVENT_TYPES) {
				con.executeUpdate(statement,
						insertOrIgnore(" INTO tsk_event_types(event_type_id, display_name, super_type_id) "
								+ "VALUES( " + type.getTypeID() + ", '"
								+ escapeSingleQuotes(type.getDisplayName()) + "',"
								+ type.getSuperType().getTypeID()
								+ ")")); //NON-NLS
				eventTypeIDMap.put(type.getTypeID(), type);
			}
		} catch (SQLException ex) {
			throw new TskCoreException("Failed to initialize event types.", ex); // NON-NLS
		} finally {
			sleuthkitCase.releaseSingleUserCaseWriteLock();
		}
	}

	SleuthkitCase getSleuthkitCase() {
		return sleuthkitCase;
	}

	public Interval getSpanningInterval(Collection<Long> eventIDs) throws TskCoreException {
		if (eventIDs.isEmpty()) {
			return null;
		}
		final String query = "SELECT Min(time) as minTime, Max(time) as maxTime FROM tsk_events WHERE event_id IN (" + buildCSVString(eventIDs) + ")";//NON-NLS
		sleuthkitCase.acquireSingleUserCaseReadLock();
		try (CaseDbConnection con = sleuthkitCase.getConnection();
				Statement stmt = con.createStatement();
				ResultSet results = stmt.executeQuery(query);) {
			if (results.next()) {
				return new Interval(results.getLong("minTime") * 1000, (results.getLong("maxTime") + 1) * 1000, DateTimeZone.UTC); // NON-NLS
			}
		} catch (SQLException ex) {
			throw new TskCoreException("Error executing get spanning interval query: " + query, ex); // NON-NLS
		} finally {
			sleuthkitCase.releaseSingleUserCaseReadLock();
		}
		return null;
	}

	/**
	 * Get a count of tagnames applied to the given event ids as a map from
	 * tagname displayname to count of tag applications
	 *
	 * @param eventIDsWithTags the event ids to get the tag counts map for
	 *
	 * @return a map from tagname displayname to count of applications
	 *
	 * @throws org.sleuthkit.datamodel.TskCoreException
	 */
	public Map<String, Long> getTagCountsByTagName(Set<Long> eventIDsWithTags) throws TskCoreException {
		sleuthkitCase.acquireSingleUserCaseReadLock();
		String query
				= "SELECT tag_names.display_name AS display_name, COUNT(distinct tag_id) AS count FROM "
				+ getAugmentedEventsTablesSQL(true, false, false)
				+ " JOIN tag_names ON (tsk_events.tag_name_id = tag_names.tag_name_id ) "
				+ " WHERE event_id IN (" + buildCSVString(eventIDsWithTags) + ") "
				+ " GROUP BY tag_names.tag_name_id";//NON-NLS
		try (CaseDbConnection con = sleuthkitCase.getConnection();
				Statement statement = con.createStatement();
				ResultSet resultSet = statement.executeQuery(query);) {
			HashMap<String, Long> counts = new HashMap<>();
			while (resultSet.next()) {
				counts.put(resultSet.getString("display_name"), resultSet.getLong("count")); //NON-NLS
			}
			return counts;
		} catch (SQLException ex) {
			throw new TskCoreException("Failed to get tag counts by tag name with query: " + query, ex); //NON-NLS
		} finally {
			sleuthkitCase.releaseSingleUserCaseReadLock();
		}
	}

	/**
	 * Get the minimal interval that bounds all the vents that pass the given
	 * filter.
	 *
	 * @param timeRange The timerange that the events must be within.
	 * @param filter    The filter that the events must pass.
	 * @param timeZone  The timeZone to return the interval in.
	 *
	 * @return The minimal interval that bounds the events.
	 *
	 * @throws TskCoreException
	 */
	public Interval getSpanningInterval(Interval timeRange, TimelineFilter.RootFilter filter, DateTimeZone timeZone) throws TskCoreException {
		long start = timeRange.getStartMillis() / 1000;
		long end = timeRange.getEndMillis() / 1000;
		String sqlWhere = getSQLWhere(filter);
		String augmentedEventsTablesSQL = getAugmentedEventsTablesSQL(filter);
		String queryString = " SELECT (SELECT Max(time) FROM " + augmentedEventsTablesSQL
				+ "			 WHERE time <=" + start + " AND " + sqlWhere + ") AS start,"
				+ "		 (SELECT Min(time)  FROM " + augmentedEventsTablesSQL
				+ "			 WHERE time >= " + end + " AND " + sqlWhere + ") AS end";//NON-NLS
		sleuthkitCase.acquireSingleUserCaseReadLock();
		try (CaseDbConnection con = sleuthkitCase.getConnection();
				Statement stmt = con.createStatement(); //can't use prepared statement because of complex where clause
				ResultSet results = stmt.executeQuery(queryString);) {

			if (results.next()) {
				long start2 = results.getLong("start"); // NON-NLS
				long end2 = results.getLong("end"); // NON-NLS

				if (end2 == 0) {
					end2 = getMaxTime();
				}
				return new Interval(start2 * 1000, (end2 + 1) * 1000, timeZone);
			}
		} catch (SQLException ex) {
			throw new TskCoreException("Failed to get MIN time.", ex); // NON-NLS
		} finally {
			sleuthkitCase.releaseSingleUserCaseReadLock();
		}
		return null;
	}

	public TimelineEvent getEventById(long eventID) throws TskCoreException {
		String sql = "SELECT * FROM  " + getAugmentedEventsTablesSQL(false, false, false) + " WHERE event_id = " + eventID;

		sleuthkitCase.acquireSingleUserCaseReadLock();
		try (CaseDbConnection con = sleuthkitCase.getConnection();
				Statement stmt = con.createStatement();) {
			try (ResultSet results = stmt.executeQuery(sql);) {
				if (results.next()) {
					int typeID = results.getInt("event_type_id");
					TimelineEventType type = getEventType(typeID).orElseThrow(() -> newEventTypeMappingException(typeID)); //NON-NLS
					return new TimelineEvent(eventID,
							results.getLong("data_source_obj_id"),
							results.getLong("file_obj_id"),
							results.getLong("artifact_id"),
							results.getLong("time"),
							type, results.getString("full_description"),
							results.getString("med_description"),
							results.getString("short_description"),
							intToBoolean(results.getInt("hash_hit")),
							intToBoolean(results.getInt("tagged")));
				}
			}
		} catch (SQLException sqlEx) {
			throw new TskCoreException("exception while querying for event with id = " + eventID, sqlEx); // NON-NLS
		} finally {
			sleuthkitCase.releaseSingleUserCaseReadLock();
		}
		return null;
	}

	/**
	 * Get the IDs of all the events within the given time range that pass the
	 * given filter.
	 *
	 * @param timeRange The Interval that all returned events must be within.
	 * @param filter    The Filter that all returned events must pass.
	 *
	 * @return A List of event ids, sorted by timestamp of the corresponding
	 *         event..
	 *
	 * @throws org.sleuthkit.datamodel.TskCoreException
	 */
	public List<Long> getEventIDs(Interval timeRange, TimelineFilter.RootFilter filter) throws TskCoreException {
		Long startTime = timeRange.getStartMillis() / 1000;
		Long endTime = timeRange.getEndMillis() / 1000;

		if (Objects.equals(startTime, endTime)) {
			endTime++; //make sure end is at least 1 millisecond after start
		}

		ArrayList<Long> resultIDs = new ArrayList<>();

		String query = "SELECT tsk_events.event_id AS event_id FROM " + getAugmentedEventsTablesSQL(filter)
				+ " WHERE time >=  " + startTime + " AND time <" + endTime + " AND " + getSQLWhere(filter) + " ORDER BY time ASC"; // NON-NLS
		sleuthkitCase.acquireSingleUserCaseReadLock();
		try (CaseDbConnection con = sleuthkitCase.getConnection();
				Statement stmt = con.createStatement();
				ResultSet results = stmt.executeQuery(query);) {
			while (results.next()) {
				resultIDs.add(results.getLong("event_id")); //NON-NLS
			}

		} catch (SQLException sqlEx) {
			throw new TskCoreException("failed to execute query for event ids in range", sqlEx); // NON-NLS
		} finally {
			sleuthkitCase.releaseSingleUserCaseReadLock();
		}

		return resultIDs;
	}

	
	/**
	 * Get a the hashset names for hash sets with hits.
	 *
	 * @return A set of hashset names which have hits.
	 *
	 * @throws TskCoreException
	 */
	public Set< String> getHashSetNames() throws TskCoreException {
		Set< String> hashSets = new HashSet<>();
		sleuthkitCase.acquireSingleUserCaseReadLock();

		String query = "SELECT DISTINCT value_text AS hash_set_name FROM blackboard_artifacts "
				+ " JOIN blackboard_attributes ON (blackboard_artifacts.artifact_id = blackboard_attributes.artifact_id) "
				+ " JOIN blackboard_artifact_types ON( blackboard_artifacts.artifact_type_id = blackboard_artifact_types.artifact_type_id) "
				+ " WHERE blackboard_artifact_types.artifact_type_id = " + BlackboardArtifact.ARTIFACT_TYPE.TSK_HASHSET_HIT.getTypeID()
				+ " AND blackboard_attributes.attribute_type_id = " + BlackboardAttribute.ATTRIBUTE_TYPE.TSK_SET_NAME.getTypeID(); //NON-NLS
		try (CaseDbConnection con = sleuthkitCase.getConnection();
				Statement stms = con.createStatement();
				ResultSet results = stms.executeQuery(query);) {
			while (results.next()) {
				String hashSetName = results.getString("hash_set_name"); //NON-NLS
				hashSets.add(hashSetName);
			}
		} catch (SQLException ex) {
			throw new TskCoreException("Failed to get hash sets.", ex); // NON-NLS
		} finally {
			sleuthkitCase.releaseSingleUserCaseReadLock();
		}
		return Collections.unmodifiableSet(hashSets);
	}

	/**
	 * @return maximum time in seconds from unix epoch
	 *
	 * @throws org.sleuthkit.datamodel.TskCoreException
	 */
	public Long getMaxTime() throws TskCoreException {
		sleuthkitCase.acquireSingleUserCaseReadLock();

		try (CaseDbConnection con = sleuthkitCase.getConnection();
				Statement stms = con.createStatement();
				ResultSet results = stms.executeQuery(STATEMENTS.GET_MAX_TIME.getSQL());) {
			if (results.next()) {
				return results.getLong("max"); // NON-NLS
			}
		} catch (SQLException ex) {
			throw new TskCoreException("Failed to get MAX time.", ex); // NON-NLS
		} finally {
			sleuthkitCase.releaseSingleUserCaseReadLock();
		}
		return -1l;
	}

	/**
	 * @return maximum time in seconds from unix epoch
	 *
	 * @throws org.sleuthkit.datamodel.TskCoreException
	 */
	public Long getMinTime() throws TskCoreException {
		sleuthkitCase.acquireSingleUserCaseReadLock();

		try (CaseDbConnection con = sleuthkitCase.getConnection();
				Statement stms = con.createStatement();
				ResultSet results = stms.executeQuery(STATEMENTS.GET_MIN_TIME.getSQL());) {
			if (results.next()) {
				return results.getLong("min"); // NON-NLS
			}
		} catch (SQLException ex) {
			throw new TskCoreException("Failed to get MIN time.", ex); // NON-NLS
		} finally {
			sleuthkitCase.releaseSingleUserCaseReadLock();
		}
		return -1l;
	}

	/**
	 * Get an TimelineEventType object given it's ID.
	 *
	 * @param eventTypeID The ID of the event type to get.
	 *
	 * @return An Optional containing the TimelineEventType, or an empty Optional if no
         TimelineEventType with the given ID was found.
	 */
	public Optional<TimelineEventType> getEventType(long eventTypeID) {
		return Optional.ofNullable(eventTypeIDMap.get(eventTypeID));
	}

	/**
	 * Get a list of all the EventTypes.
	 *
	 * @return A list of all the eventTypes.
	 */
	public ImmutableList<TimelineEventType> getEventTypes() {
		return ImmutableList.copyOf(eventTypeIDMap.values());
	}

	private String insertOrIgnore(String query) {
		switch (sleuthkitCase.getDatabaseType()) {
			case POSTGRESQL:
				return " INSERT " + query + " ON CONFLICT DO NOTHING "; //NON-NLS
			case SQLITE:
				return " INSERT OR IGNORE " + query; //NON-NLS
			default:
				throw new UnsupportedOperationException("Unsupported DB type: " + sleuthkitCase.getDatabaseType().name());
		}
	}

	/**
	 * Enum constants for sql statements. TODO: Inline these away?
	 */
	private enum STATEMENTS {

		GET_MAX_TIME("SELECT Max(time) AS max FROM tsk_events"), // NON-NLS
		GET_MIN_TIME("SELECT Min(time) AS min FROM tsk_events"); // NON-NLS

		private final String sql;

		private STATEMENTS(String sql) {
			this.sql = sql;
		}

		String getSQL() {
			return sql;
		}
	}

	/**
	 * Get a List of event IDs for the events that are derived from the given
	 * artifact.
	 *
	 * @param artifact The BlackboardArtifact to get derived event IDs for.
	 *
	 * @return A List of event IDs for the events that are derived from the
	 *         given artifact.
	 *
	 * @throws org.sleuthkit.datamodel.TskCoreException
	 */
	public List<Long> getEventIDsForArtifact(BlackboardArtifact artifact) throws TskCoreException {
		ArrayList<Long> eventIDs = new ArrayList<>();

		String query
				= "SELECT event_id FROM tsk_events "
				+ " LEFT JOIN tsk_event_descriptions on ( tsk_events.event_description_id = tsk_event_descriptions.event_description_id ) "
				+ " WHERE artifact_id = " + artifact.getArtifactID();
		sleuthkitCase.acquireSingleUserCaseReadLock();
		try (CaseDbConnection con = sleuthkitCase.getConnection();
				Statement stmt = con.createStatement();
				ResultSet results = stmt.executeQuery(query);) {
			while (results.next()) {
				eventIDs.add(results.getLong("event_id"));//NON-NLS
			}
		} catch (SQLException ex) {
			throw new TskCoreException("Error executing getEventIDsForArtifact query.", ex); // NON-NLS
		} finally {
			sleuthkitCase.releaseSingleUserCaseReadLock();
		}
		return eventIDs;
	}

	/**
	 * Get a Set of event IDs for the events that are derived from the given
	 * file.
	 *
	 * @param file                    The File / data source to get derived
	 *                                event IDs for.
	 * @param includeDerivedArtifacts If true, also get event IDs for events
	 *                                derived from artifacts derived form this
	 *                                file. If false, only gets events derived
	 *                                directly from this file (file system
	 *                                timestamps).
	 *
	 * @return A Set of event IDs for the events that are derived from the given
	 *         file.
	 *
	 * @throws org.sleuthkit.datamodel.TskCoreException
	 */
	public Set<Long> getEventIDsForFile(Content file, boolean includeDerivedArtifacts) throws TskCoreException {
		return getEventAndDescriptionIDs(file.getId(), includeDerivedArtifacts).keySet();
	}

	/**
	 * Add a row to the tsk_events_description table.
	 *
	 * @param dataSourceObjId
	 * @param fileObjId
	 * @param artifactID
	 * @param fullDescription
	 * @param medDescription
	 * @param shortDescription
	 * @param hasHashHits
	 * @param tagged
	 * @param connection
	 *
	 * @return the event_decription_id of the inserted row.
	 *
	 * @throws TskCoreException
	 */
	private long addEventDescription(long dataSourceObjId, long fileObjId, Long artifactID,
			String fullDescription, String medDescription, String shortDescription,
			boolean hasHashHits, boolean tagged, CaseDbConnection connection) throws TskCoreException {
		String insertDescriptionSql
				= "INSERT INTO tsk_event_descriptions ( "
				+ "data_source_obj_id, file_obj_id, artifact_id,  "
				+ " full_description, med_description, short_description, "
				+ " hash_hit, tagged "
				+ " ) VALUES ("
				+ dataSourceObjId + ","
				+ fileObjId + ","
				+ Objects.toString(artifactID, "NULL") + ","
				+ quotePreservingNull(fullDescription) + ","
				+ quotePreservingNull(medDescription) + ","
				+ quotePreservingNull(shortDescription) + ", "
				+ booleanToInt(hasHashHits) + ","
				+ booleanToInt(tagged)
				+ " )";

		sleuthkitCase.acquireSingleUserCaseWriteLock();
		try (Statement insertDescriptionStmt = connection.createStatement()) {
			connection.executeUpdate(insertDescriptionStmt, insertDescriptionSql, PreparedStatement.RETURN_GENERATED_KEYS);
			try (ResultSet generatedKeys = insertDescriptionStmt.getGeneratedKeys()) {
				generatedKeys.next();
				return generatedKeys.getLong(1);
			}
		} catch (SQLException ex) {
			throw new TskCoreException("Failed to insert event description.", ex); // NON-NLS
		} finally {
			sleuthkitCase.releaseSingleUserCaseWriteLock();
		}
	}

	Collection<TimelineEvent> addAbstractFileEvents(AbstractFile file, CaseDbConnection connection) throws TskCoreException {
		//gather time stamps into map
		Map<TimelineEventType, Long> timeMap = ImmutableMap.of(TimelineEventType.FILE_CREATED, file.getCrtime(),
				TimelineEventType.FILE_ACCESSED, file.getAtime(),
				TimelineEventType.FILE_CHANGED, file.getCtime(),
				TimelineEventType.FILE_MODIFIED, file.getMtime());

		/*
		 * If there are no legitimate ( greater than zero ) time stamps ( eg,
		 * logical/local files) skip the rest of the event generation: this
		 * should result in dropping logical files, since they do not have
		 * legitimate time stamps.
		 */
		if (Collections.max(timeMap.values()) <= 0) {
			return Collections.emptySet();
		}

		boolean hashHashHits = CollectionUtils.isNotEmpty(file.getHashSetNames());
		boolean hasTags = CollectionUtils.isNotEmpty(sleuthkitCase.getContentTagsByContent(file));
		String description = file.getParentPath() + file.getName();
		long fileObjId = file.getId();
		Set<TimelineEvent> events = new HashSet<>();
		sleuthkitCase.acquireSingleUserCaseWriteLock();
		try {
			long descriptionID = addEventDescription(file.getDataSourceObjectId(), fileObjId, null,
					description, null, null, false, false, connection);

			for (Map.Entry<TimelineEventType, Long> timeEntry : timeMap.entrySet()) {
				Long time = timeEntry.getValue();
				if (time > 0) {// if the time is legitimate ( greater than zero ) insert it
					TimelineEventType type = timeEntry.getKey();
					long eventID = addEventWithExistingDescription(time, type, descriptionID, connection);

					events.add(new TimelineEvent(eventID, descriptionID, fileObjId, null, time, type,
							description, null, null, hashHashHits, hasTags));
				}
			}

		} finally {
			sleuthkitCase.releaseSingleUserCaseWriteLock();
		}
		events.stream()
				.map(TimelineEventAddedEvent::new)
				.forEach(sleuthkitCase::fireTSKEvent);

		return events;
	}

	/**
	 * Add any events that can be created from the given Artifact. If the
	 * artifact is a TSK_EVENT then the TSK_DATETIME, TSK_EVENT_TYPE and
	 * TSK_DESCRIPTION are used to make the event, otherwise each event type is
	 * checked to see if it can automatically create an event from the given
	 * artifact.
	 *
	 * @param artifact The artifact to add events for
	 *
	 * @return A set of added events.
	 *
	 * @throws TskCoreException
	 */
	Set<TimelineEvent> addArtifactEvents(BlackboardArtifact artifact) throws TskCoreException {
		Set<TimelineEvent> newEvents = new HashSet<>();

		/*
		 * If the artifact is a TSK_TL_EVENT, use the TSK_TL_EVENT_TYPE
		 * attribute to determine its event type, but give it a generic
		 * description.
		 */
		if (artifact.getArtifactTypeID() == TSK_TL_EVENT.getTypeID()) {
			TimelineEventType eventType;//the type of the event to add.
			BlackboardAttribute attribute = artifact.getAttribute(new BlackboardAttribute.Type(TSK_TL_EVENT_TYPE));
			if (attribute == null) {
				eventType = TimelineEventType.OTHER;
			} else {
				long eventTypeID = attribute.getValueLong();
				eventType = eventTypeIDMap.getOrDefault(eventTypeID, TimelineEventType.OTHER);
			}

			// @@@ This casting is risky if we change class hierarchy, but was expediant.  Should move parsing to another class
			addArtifactEvent(((TimelineEventArtifactTypeImpl)TimelineEventType.OTHER)::makeEventDescription, eventType, artifact)
					.ifPresent(newEvents::add);
		} else {
			/*
			 * If there are any event types configured to make descriptions
			 * automatically, use those.
			 */
			Set<TimelineEventArtifactTypeImpl> eventTypesForArtifact = eventTypeIDMap.values().stream()
					.filter(TimelineEventArtifactTypeImpl.class::isInstance)
					.map(TimelineEventArtifactTypeImpl.class::cast)
					.filter(eventType -> eventType.getArtifactTypeID() == artifact.getArtifactTypeID())
					.collect(Collectors.toSet());

			for (TimelineEventArtifactTypeImpl eventType : eventTypesForArtifact) {
				addArtifactEvent(eventType::makeEventDescription, eventType, artifact)
						.ifPresent(newEvents::add);
			}
		}
		newEvents.stream()
				.map(TimelineEventAddedEvent::new)
				.forEach(sleuthkitCase::fireTSKEvent);
		return newEvents;
	}

	/**
	 * Add an event of the given type from the given artifact. By passing the
	 * payloadExtractor, thismethod allows a non standard description for the
	 * given event type.
	 *
	 * @param payloadExtractor A Function that will create the decsription based
	 *                         on the artifact. This allows the description to
	 *                         be built based on an event type (usually OTHER)
	 *                         different to the event type of the event.
	 * @param eventType        The event type to create.
	 * @param artifact         The artifact to create the event from.
	 *
	 * @return The created event, wrapped in an Optional, or an empty Optional
	 *         if no event was created.
	 *
	 * @throws TskCoreException
	 */
	private Optional<TimelineEvent> addArtifactEvent(TSKCoreCheckedFunction<BlackboardArtifact, TimelineEventDescriptionWithTime> payloadExtractor,
			TimelineEventType eventType, BlackboardArtifact artifact) throws TskCoreException {
		TimelineEventDescriptionWithTime eventPayload = payloadExtractor.apply(artifact);
		if (eventPayload == null) {
			return Optional.empty();
		}
		long time = eventPayload.getTime();
		// if the time is legitimate ( greater than zero ) insert it into the db
		if (time <= 0) {
			return Optional.empty();
		}
		String fullDescription = eventPayload.getFullDescription();
		String medDescription = eventPayload.getMediumDescription();
		String shortDescription = eventPayload.getShortDescription();
		long artifactID = artifact.getArtifactID();
		long fileObjId = artifact.getObjectID();
		long dataSourceObjectID = artifact.getDataSourceObjectID();

		AbstractFile file = sleuthkitCase.getAbstractFileById(fileObjId);
		boolean hasHashHits = false;
		// file will be null if source was data source or some non-file
		if (file != null) {
			hasHashHits = isNotEmpty(file.getHashSetNames());
		}
		boolean tagged = isNotEmpty(sleuthkitCase.getBlackboardArtifactTagsByArtifact(artifact));

		TimelineEvent event;
		sleuthkitCase.acquireSingleUserCaseWriteLock();
		try (CaseDbConnection connection = getSleuthkitCase().getConnection();) {

			long descriptionID = addEventDescription(dataSourceObjectID, fileObjId, artifactID,
					fullDescription, medDescription, shortDescription,
					hasHashHits, tagged, connection);

			long eventID = addEventWithExistingDescription(time, eventType, descriptionID, connection);

			event = new TimelineEvent(eventID, dataSourceObjectID, fileObjId, artifactID,
					time, eventType, fullDescription, medDescription, shortDescription,
					hasHashHits, tagged);

		} finally {
			sleuthkitCase.releaseSingleUserCaseWriteLock();
		}
		return Optional.of(event);
	}

	private long addEventWithExistingDescription(Long time, TimelineEventType type, long descriptionID, CaseDbConnection connection) throws TskCoreException {
		String insertEventSql
				= "INSERT INTO tsk_events ( event_type_id, event_description_id , time) "
				+ " VALUES (" + type.getTypeID() + ", " + descriptionID + ", " + time + ")";

		sleuthkitCase.acquireSingleUserCaseWriteLock();
		try (Statement insertRowStmt = connection.createStatement();) {
			connection.executeUpdate(insertRowStmt, insertEventSql, PreparedStatement.RETURN_GENERATED_KEYS);

			try (ResultSet generatedKeys = insertRowStmt.getGeneratedKeys();) {
				generatedKeys.next();
				return generatedKeys.getLong(1);
			}
		} catch (SQLException ex) {
			throw new TskCoreException("Failed to insert event for existing description.", ex); // NON-NLS
		} finally {
			sleuthkitCase.releaseSingleUserCaseWriteLock();
		}
	}

	static private String quotePreservingNull(String value) {
		return isNull(value) ? " NULL " : "'" + escapeSingleQuotes(value) + "'";//NON-NLS
	}

	/**
	 * Get events that are associated with the file
	 *
	 * @param fileObjID
	 * @param includeArtifacts true if results should also include events from
	 *                         artifacts associated with the file.
	 *
	 * @return A map from event_id to event_decsription_id.
	 *
	 * @throws TskCoreException
	 */
	private Map<Long, Long> getEventAndDescriptionIDs(long fileObjID, boolean includeArtifacts) throws TskCoreException {
		return getEventAndDescriptionIDsHelper(fileObjID, (includeArtifacts ? "" : " AND artifact_id IS NULL"));
	}

	/**
	 * Get events that match both the file and artifact IDs
	 *
	 * @param fileObjID
	 * @param artifactID
	 *
	 * @return A map from event_id to event_decsription_id.
	 *
	 * @throws TskCoreException
	 */
	private Map<Long, Long> getEventAndDescriptionIDs(long fileObjID, Long artifactID) throws TskCoreException {
		return getEventAndDescriptionIDsHelper(fileObjID, " AND artifact_id = " + artifactID);
	}

	/**
	 * Get a map containging event_id and their corresponding
	 * event_description_ids.
	 *
	 * @param fileObjID      get event Ids for events that are derived from the
	 *                       file with this id.
	 * @param artifactClause SQL clause that clients can pass in to filter the
	 *                       returned ids.
	 *
	 * @return A map from event_id to event_decsription_id.
	 *
	 * @throws TskCoreException
	 */
	private Map<Long, Long> getEventAndDescriptionIDsHelper(long fileObjID, String artifactClause) throws TskCoreException {
		//map from event_id to the event_description_id for that event.
		Map<Long, Long> eventIDToDescriptionIDs = new HashMap<>();
		String sql = "SELECT event_id, tsk_events.event_description_id"
				+ " FROM tsk_events "
				+ " LEFT JOIN tsk_event_descriptions ON ( tsk_events.event_description_id = tsk_event_descriptions.event_description_id )"
				+ " WHERE file_obj_id = " + fileObjID
				+ artifactClause;

		sleuthkitCase.acquireSingleUserCaseReadLock();
		try (CaseDbConnection con = sleuthkitCase.getConnection();
				Statement selectStmt = con.createStatement();
				ResultSet executeQuery = selectStmt.executeQuery(sql);) {
			while (executeQuery.next()) {
				eventIDToDescriptionIDs.put(executeQuery.getLong("event_id"), executeQuery.getLong("event_description_id")); //NON-NLS
			}
		} catch (SQLException ex) {
			throw new TskCoreException("Error getting event description ids for object id = " + fileObjID, ex);
		} finally {
			sleuthkitCase.releaseSingleUserCaseReadLock();
		}
		return eventIDToDescriptionIDs;
	}

	/**
	 * Set any events with the given object and artifact ids as tagged.
	 *
	 * @param fileObjId  the obj_id that this tag applies to, the id of the
	 *                   content that the artifact is derived from for artifact
	 *                   tags
	 * @param artifactID the artifact_id that this tag applies to, or null if
	 *                   this is a content tag
	 * @param tagged     true to mark the matching events tagged, false to mark
	 *                   them as untagged
	 *
	 * @return the event ids that match the object/artifact pair.
	 *
	 * @throws org.sleuthkit.datamodel.TskCoreException
	 */
	public Set<Long> setEventsTagged(long fileObjId, Long artifactID, boolean tagged) throws TskCoreException {
		sleuthkitCase.acquireSingleUserCaseWriteLock();
		Map<Long, Long> eventIDs;  // map from event_ids to event_description_ids
		if (Objects.isNull(artifactID)) {
			eventIDs = getEventAndDescriptionIDs(fileObjId, false);
		} else {
			eventIDs = getEventAndDescriptionIDs(fileObjId, artifactID);
		}

		//update tagged state for all event with selected ids
		try (CaseDbConnection con = sleuthkitCase.getConnection();
				Statement updateStatement = con.createStatement();) {
			updateStatement.executeUpdate("UPDATE tsk_event_descriptions SET tagged = " + booleanToInt(tagged)
					+ " WHERE event_description_id IN (" + buildCSVString(eventIDs.values()) + ")"); //NON-NLS
		} catch (SQLException ex) {
			throw new TskCoreException("Error marking events tagged", ex);//NON-NLS
		} finally {
			sleuthkitCase.releaseSingleUserCaseWriteLock();
		}
		return eventIDs.keySet();
	}

	public Set<Long> setEventsHashed(long fileObjdId, boolean hashHits) throws TskCoreException {
		sleuthkitCase.acquireSingleUserCaseWriteLock();
		Map<Long, Long> eventIDs = getEventAndDescriptionIDs(fileObjdId, true);

		try (CaseDbConnection con = sleuthkitCase.getConnection();
				Statement updateStatement = con.createStatement();) {
			updateStatement.executeUpdate("UPDATE tsk_event_descriptions SET hash_hit = " + booleanToInt(hashHits) //NON-NLS
					+ " WHERE event_description_id IN (" + buildCSVString(eventIDs.values()) + ")"); //NON-NLS
		} catch (SQLException ex) {
			throw new TskCoreException("Error setting hash_hit of events.", ex);//NON-NLS
		} finally {
			sleuthkitCase.releaseSingleUserCaseWriteLock();
		}
		return eventIDs.keySet();
	}

	void rollBackTransaction(SleuthkitCase.CaseDbTransaction trans) throws TskCoreException {
		trans.rollback();
	}

	/**
	 * Count all the events with the given options and return a map organizing
	 * the counts in a hierarchy from date > eventtype> count
	 *
	 * @param startTime events before this time will be excluded (seconds from
	 *                  unix epoch)
	 * @param endTime   events at or after this time will be excluded (seconds
	 *                  from unix epoch)
	 * @param filter    only events that pass this filter will be counted
	 * @param zoomLevel only events of this type or a subtype will be counted
	 *                  and the counts will be organized into bins for each of
	 *                  the subtypes of the given event type
	 *
	 * @return a map organizing the counts in a hierarchy from date > eventtype>
	 *         count
	 *
	 * @throws org.sleuthkit.datamodel.TskCoreException
	 */
	public Map<TimelineEventType, Long> countEventsByType(Long startTime, final Long endTime, TimelineFilter.RootFilter filter, TimelineEventType.TypeLevel zoomLevel) throws TskCoreException {
		long adjustedEndTime = Objects.equals(startTime, endTime) ? endTime + 1 : endTime;
		//do we want the base or subtype column of the databse
		String typeColumn = typeColumnHelper(TimelineEventType.TypeLevel.SUB_TYPE.equals(zoomLevel));

		String queryString = "SELECT count(DISTINCT tsk_events.event_id) AS count, " + typeColumn//NON-NLS
				+ " FROM " + getAugmentedEventsTablesSQL(filter)//NON-NLS
				+ " WHERE time >= " + startTime + " AND time < " + adjustedEndTime + " AND " + getSQLWhere(filter) // NON-NLS
				+ " GROUP BY " + typeColumn; // NON-NLS

		sleuthkitCase.acquireSingleUserCaseReadLock();
		try (CaseDbConnection con = sleuthkitCase.getConnection();
				Statement stmt = con.createStatement();
				ResultSet results = stmt.executeQuery(queryString);) {
			Map<TimelineEventType, Long> typeMap = new HashMap<>();
			while (results.next()) {
				int eventTypeID = results.getInt(typeColumn);
				TimelineEventType eventType = getEventType(eventTypeID)
						.orElseThrow(() -> newEventTypeMappingException(eventTypeID));//NON-NLS

				typeMap.put(eventType, results.getLong("count")); // NON-NLS
			}
			return typeMap;
		} catch (SQLException ex) {
			throw new TskCoreException("Error getting count of events from db: " + queryString, ex); // NON-NLS
		} finally {
			sleuthkitCase.releaseSingleUserCaseReadLock();
		}
	}

	private static TskCoreException newEventTypeMappingException(int eventTypeID) {
		return new TskCoreException("Error mapping event type id " + eventTypeID + " to EventType.");//NON-NLS
	}

	/**
	 * Get an SQL expression that produces an events table augmented with the
	 * columns required by the given filter: The union of the events table
	 * joined to the content and blackboard artifacts tags tables, if necessary,
	 * then joined to a query that selects hash set hits, if necessary. Then
	 * joined to the tsk_files table for mime_types if necessary.
	 *
	 * @param filter The filter that is inspected to determine what
	 *               joins/columns are needed..
	 *
	 * @return An SQL expresion that produces an events table augmented with the
	 *         columns required by the filters.
	 */
<<<<<<< HEAD
	static private String getAugmentedEventsTablesSQL(TimelineFilter.RootFilter filter) {
=======
	public static String getAugmentedEventsTablesSQL(TimelineFilter.RootFilter filter) {
>>>>>>> beffa37f
		TimelineFilter.TagsFilter tagsFilter = filter.getTagsFilter();
		boolean needsTags = tagsFilter != null && tagsFilter.hasSubFilters();

		TimelineFilter.HashHitsFilter hashHitsFilter = filter.getHashHitsFilter();
		boolean needsHashSets = hashHitsFilter != null && hashHitsFilter.hasSubFilters();

		TimelineFilter.FileTypesFilter fileTypesFitler = filter.getFileTypesFilter();
		boolean needsMimeTypes = fileTypesFitler != null && fileTypesFitler.hasSubFilters();

		return getAugmentedEventsTablesSQL(needsTags, needsHashSets, needsMimeTypes);
	}

	/**
	 * Get an SQL expression that produces an events table augmented with the
	 * columns required by the filters: The union of the events table joined to
	 * the content and blackboard artifacts tags tables, if necessary; then
	 * joined to a query that selects hash set hits, if necessary; then joined
	 * to the tsk_files table for mime_types if necessary. If all flags are
	 * false, just return "events".
	 *
	 * @param needTags      True if the Sfilters require joining to the tags
	 *                      tables.
	 * @param needHashSets  True if the filters require joining to the hash set
	 *                      sub query.
	 * @param needMimeTypes True if the filters require joining to the tsk_files
	 *                      table for the mime_type.
	 *
	 * @return An SQL expresion that produces an events table augmented with the
	 *         columns required by the filters.
	 */
	static private String getAugmentedEventsTablesSQL(boolean needTags, boolean needHashSets, boolean needMimeTypes) {
		return "( select event_id, time, tsk_event_descriptions.data_source_obj_id, file_obj_id, artifact_id, "
				+ " full_description, med_description, short_description, tsk_events.event_type_id, super_type_id,"
				+ " hash_hit, tagged "
				+ (needTags ? ", tag_name_id, tag_id" : "")
				+ (needHashSets ? ", hash_set_name" : "")
				+ (needMimeTypes ? ", mime_type" : "")
				+ " FROM tsk_events "
				+ " JOIN tsk_event_descriptions ON ( tsk_event_descriptions.event_description_id = tsk_events.event_description_id)"
				+ " JOIN tsk_event_types ON (tsk_events.event_type_id = tsk_event_types.event_type_id )  "
				+ (needTags
						? ("LEFT OUTER JOIN ("
						+ "		SELECT  event_description_id, tag_name_id, tag_id "
						+ "			FROM tsk_event_descriptions LEFT OUTER JOIN content_tags ON (content_tags.obj_id = tsk_event_descriptions.file_obj_id) "
						+ "	UNION ALL "
						+ "		SELECT  event_description_id,  tag_name_id, tag_id "
						+ "			FROM tsk_event_descriptions LEFT OUTER JOIN blackboard_artifact_tags ON (blackboard_artifact_tags.artifact_id = tsk_event_descriptions.artifact_id)"
						+ " ) AS tsk_event_tags ON (tsk_event_tags.event_description_id = tsk_events.event_description_id)")
						: "")
				+ (needHashSets ? " LEFT OUTER JOIN ( "
						+ "		SELECT DISTINCT value_text AS hash_set_name, obj_id  "
						+ "		FROM blackboard_artifacts"
						+ "		JOIN blackboard_attributes ON (blackboard_artifacts.artifact_id = blackboard_attributes.artifact_id)"
						+ "		JOIN blackboard_artifact_types ON( blackboard_artifacts.artifact_type_id = blackboard_artifact_types.artifact_type_id)"
						+ "		WHERE  blackboard_artifact_types.artifact_type_id = " + TSK_HASHSET_HIT.getTypeID()
						+ "		AND blackboard_attributes.attribute_type_id = " + TSK_SET_NAME.getTypeID() + ") AS hash_set_hits"
						+ "	ON ( tsk_event_descriptions.file_obj_id = hash_set_hits.obj_id)"
						: "")
				+ (needMimeTypes ? " LEFT OUTER JOIN tsk_files "
						+ "	ON (tsk_event_descriptions.file_obj_id = tsk_files.obj_id)"
						: "")
				+ ")  AS tsk_events";
	}

	/**
	 * Convert a boolean to int with the mappings true => 1, false =>0
	 *
	 * @param value the bollean value to convert to an int.
	 *
	 * @return 1 if value is true, 0 if value is false.
	 */
	private static int booleanToInt(boolean value) {
		return value ? 1 : 0;
	}

	private static boolean intToBoolean(int value) {
		return value != 0;
	}
	
	/**
	 * Returns a list of TimelineEvents for the given filter and time range.
	 * 
	 * @param timeRange 
	 * @param filter TimelineFilter.RootFilter for filtering data
	 * 
	 * @return	A list of TimelineEvents for given parameters, if filter is null 
	 *			or times are invalid an empty list will be returned.
	 * 
	 * @throws TskCoreException 
	 */
	public List<TimelineEvent> getEvents(Interval timeRange, TimelineFilter.RootFilter filter) throws TskCoreException{
		List<TimelineEvent> events = new ArrayList<>();
		
		Long startTime = timeRange.getStartMillis() / 1000;
		Long endTime = timeRange.getEndMillis() / 1000;

		if (Objects.equals(startTime, endTime)) {
			endTime++; //make sure end is at least 1 millisecond after start
		}
		
		if (filter == null) {
			return events;
		}
		
		if (endTime < startTime) {
			return events;
		}

		//build dynamic parts of query
        String querySql = "SELECT time, file_obj_id, data_source_obj_id, artifact_id, " // NON-NLS
                          + "  event_id, " //NON-NLS
                          + " hash_hit, " //NON-NLS
                          + " tagged, " //NON-NLS
                          + " event_type_id, super_type_id, "
                          + " full_description, med_description, short_description " // NON-NLS
                          + " FROM " + getAugmentedEventsTablesSQL(filter) // NON-NLS
                          + " WHERE time >= " + startTime + " AND time < " + endTime + " AND " + getSQLWhere(filter) // NON-NLS
                          + " ORDER BY time"; // NON-NLS
		
		sleuthkitCase.acquireSingleUserCaseReadLock();
		try (CaseDbConnection con = sleuthkitCase.getConnection();
				Statement stmt = con.createStatement();
				ResultSet resultSet = stmt.executeQuery(querySql);) {
			
			 while (resultSet.next()) {
                int eventTypeID = resultSet.getInt("event_type_id");
				TimelineEventType eventType = getEventType(eventTypeID).orElseThrow(()
						-> new TskCoreException("Error mapping event type id " + eventTypeID + "to EventType."));//NON-NLS

				TimelineEvent event =  new TimelineEvent(
						resultSet.getLong("event_id"), // NON-NLS
						resultSet.getLong("data_source_obj_id"), // NON-NLS
						resultSet.getLong("file_obj_id"), // NON-NLS
						resultSet.getLong("artifact_id"), // NON-NLS
						resultSet.getLong("time"), // NON-NLS
						eventType,
						resultSet.getString("full_description"), // NON-NLS
						resultSet.getString("med_description"), // NON-NLS
						resultSet.getString("short_description"), // NON-NLS
						resultSet.getInt("hash_hit") != 0, //NON-NLS
						resultSet.getInt("tagged") != 0);
				
				events.add(event);
            }
			
		} catch (SQLException ex) {
			throw new TskCoreException("Error getting events from db: " + querySql, ex); // NON-NLS
		} finally {
			sleuthkitCase.releaseSingleUserCaseReadLock();
		}
		
		return events;
	}

	/**
	 * Get the column name to use depending on if we want base types or subtypes
	 *
	 * @param useSubTypes True to use sub types, false to use base types.
	 *
	 * @return column name to use depending on if we want base types or subtypes
	 */
	static String typeColumnHelper(final boolean useSubTypes) {
		return useSubTypes ? "event_type_id" : "super_type_id"; //NON-NLS
	}

	/**
	 * Get the SQL where clause corresponding to the given filter
	 *
	 * @param filter A filter to generate the SQL where clause for,
	 *
	 * @return An SQL where clause (without the "where") corresponding to the
	 *         filter.
	 */
	String getSQLWhere(TimelineFilter.RootFilter filter) {

		String result;
		if (filter == null) {
			return getTrueLiteral();
		} else {
			result = filter.getSQLWhere(this);
		}

		return result;
	}

	String getDescriptionColumn(TimelineEvent.DescriptionLevel lod) {
		switch (lod) {
			case FULL:
				return "full_description"; //NON-NLS
			case MEDIUM:
				return "med_description"; //NON-NLS
			case SHORT:
			default:
				return "short_description"; //NON-NLS
			}
	}

	String getTrueLiteral() {
		switch (sleuthkitCase.getDatabaseType()) {
			case POSTGRESQL:
				return "TRUE";//NON-NLS
			case SQLITE:
				return "1";//NON-NLS
			default:
				throw new UnsupportedOperationException("Unsupported DB type: " + sleuthkitCase.getDatabaseType().name());//NON-NLS

		}
	}

	/**
	 * Event fired by SleuthkitCase to indicate that a event has been added to
	 * the tsk_events table.
	 */
	final static public class TimelineEventAddedEvent {

		private final TimelineEvent addedEvent;

		public TimelineEvent getAddedEvent() {
			return addedEvent;
		}

		TimelineEventAddedEvent(TimelineEvent event) {
			this.addedEvent = event;
		}
	}

	/**
	 * Functional interface for a function from I to O that throws
	 * TskCoreException.
	 *
	 * @param <I> Input type.
	 * @param <O> Output type.
	 */
	@FunctionalInterface
	interface TSKCoreCheckedFunction<I, O> {

		O apply(I input) throws TskCoreException;
	}
}<|MERGE_RESOLUTION|>--- conflicted
+++ resolved
@@ -896,11 +896,7 @@
 	 * @return An SQL expresion that produces an events table augmented with the
 	 *         columns required by the filters.
 	 */
-<<<<<<< HEAD
 	static private String getAugmentedEventsTablesSQL(TimelineFilter.RootFilter filter) {
-=======
-	public static String getAugmentedEventsTablesSQL(TimelineFilter.RootFilter filter) {
->>>>>>> beffa37f
 		TimelineFilter.TagsFilter tagsFilter = filter.getTagsFilter();
 		boolean needsTags = tagsFilter != null && tagsFilter.hasSubFilters();
 
