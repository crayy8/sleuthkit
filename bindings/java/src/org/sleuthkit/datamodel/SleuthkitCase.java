--- conflicted
+++ resolved
@@ -140,7 +140,6 @@
 
 	private final Object communicationsMgrInstanceLock = new Object();
 	private final Object blackboardInstanceLock = new Object();
-<<<<<<< HEAD
 	private final Object timelineMgrInstanceLock = new Object();
 
 	private final Map<String, Set<Long>> deviceIdToDatasourceObjIdMap = new HashMap<>();
@@ -158,11 +157,6 @@
 	void postTSKEvent(Object event) {
 		eventBus.post(event);
 	}
-=======
-	private Blackboard blackboardInstance = null;
-
-	private final Map<String, Set<Long>> deviceIdToDatasourceObjIdMap = new HashMap<String, Set<Long>>();
->>>>>>> c2639a0f
 
 	/**
 	 * Attempts to connect to the database with the passed in settings, throws
@@ -377,7 +371,6 @@
 		}
 	}
 
-<<<<<<< HEAD
 	/**
 	 * Returns an instance of TimelineManager for this case.
 	 *
@@ -394,8 +387,6 @@
 		}
 	}
 
-=======
->>>>>>> c2639a0f
 	/**
 	 * Make sure the predefined artifact types are in the artifact types table.
 	 *
