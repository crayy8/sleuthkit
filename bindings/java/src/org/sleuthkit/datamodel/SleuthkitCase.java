--- conflicted
+++ resolved
@@ -1614,11 +1614,6 @@
 	}
 
 	/**
-<<<<<<< HEAD
-	 * Gets the data sources for the case. For each data source, if it is an
-	 * image, an Image will be instantiated. Otherwise, a LocalFilesDataSource
-	 * will be instantiated.
-=======
 	 * Gets the the datasource obj ids for the given device_id
 	 *
 	 * @param deviceId device_id
@@ -1669,9 +1664,9 @@
 	}
 
 	/**
-	 * Gets the data sources for the case (e.g., images, local disks, virtual
-	 * directories of local/logical files and/or directories, etc.)
->>>>>>> 765dd2fc
+	 * Gets the data sources for the case. For each data source, if it is an
+	 * image, an Image will be instantiated. Otherwise, a LocalFilesDataSource
+	 * will be instantiated.
 	 *
 	 * NOTE: The DataSource interface is an emerging feature and at present is
 	 * only useful for obtaining the object id and the device id, an
