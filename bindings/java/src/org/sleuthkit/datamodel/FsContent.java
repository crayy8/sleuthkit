/*
 * Sleuth Kit Data Model
 * 
 * Copyright 2011 Basis Technology Corp.
 * Contact: carrier <at> sleuthkit <dot> org
 * 
 * Licensed under the Apache License, Version 2.0 (the "License");
 * you may not use this file except in compliance with the License.
 * You may obtain a copy of the License at
 * 
 *     http://www.apache.org/licenses/LICENSE-2.0
 * 
 * Unless required by applicable law or agreed to in writing, software
 * distributed under the License is distributed on an "AS IS" BASIS,
 * WITHOUT WARRANTIES OR CONDITIONS OF ANY KIND, either express or implied.
 * See the License for the specific language governing permissions and
 * limitations under the License.
 */
package org.sleuthkit.datamodel;

import java.util.Collections;
import java.util.List;
import java.util.Set;
import java.util.logging.Level;
import java.util.logging.Logger;
import org.sleuthkit.datamodel.TskData.FileKnown;
import org.sleuthkit.datamodel.TskData.TSK_FS_ATTR_TYPE_ENUM;
import org.sleuthkit.datamodel.TskData.TSK_FS_META_FLAG_ENUM;
import org.sleuthkit.datamodel.TskData.TSK_FS_META_MODE_ENUM;
import org.sleuthkit.datamodel.TskData.TSK_FS_META_TYPE_ENUM;
import org.sleuthkit.datamodel.TskData.TSK_FS_NAME_FLAG_ENUM;
import org.sleuthkit.datamodel.TskData.TSK_FS_NAME_TYPE_ENUM;

/**
 * Generalized class that stores metadata that are common to both File and
 * Directory objects stored in tsk_files table Caches internal tsk file handle
 * and reuses it for reads
 *
 * TODO move common getters to AbstractFile class
 */
public abstract class FsContent extends AbstractFile {
	
	private static final Logger logger = Logger.getLogger(AbstractFile.class.getName());

	///read only database tsk_files fields
	protected final long fsObjId, metaAddr, size, ctime, crtime, atime, mtime;
	protected final int uid, gid;
	protected final short attrId;
	protected final TSK_FS_ATTR_TYPE_ENUM attrType;
	protected final TSK_FS_META_TYPE_ENUM metaType;
	protected final Set<TSK_FS_META_FLAG_ENUM> metaFlags;
	protected final Set<TSK_FS_META_MODE_ENUM> modes;
	protected final TSK_FS_NAME_TYPE_ENUM dirType;
	protected final TSK_FS_NAME_FLAG_ENUM dirFlag;
	/*
	 * path of parent directory
	 */
	protected final String parentPath;
	
	private String uniquePath;

	///read-write database tsk_files fields
	/**
	 * known status in database
	 */
	protected FileKnown known;
	/*
	 * md5 hash
	 */
	protected String md5Hash;
	///other members
	/**
	 * parent file system
	 */
	private FileSystem parentFileSystem;
	/**
	 * file Handle
	 */
	protected volatile long fileHandle = 0;

	/**
	 * Constructor to create FsContent object instance from database
	 *
	 * @param db
	 * @param obj_id
	 * @param name
	 * @param fs_obj_id
	 * @param meta_addr
	 * @param attr_type
	 * @param attr_id
	 * @param meta_type
	 * @param dir_type
	 * @param dir_flags
	 * @param meta_flags
	 * @param size
	 * @param ctime
	 * @param crtime
	 * @param atime
	 * @param mtime
	 * @param uid
	 * @param gid
	 * @param mode
	 * @param known
	 * @param parent_path
	 * @param md5Hash String of MD5 hash of content or null if not known
	 */
	FsContent(SleuthkitCase db, long obj_id, String name, long fs_obj_id, long meta_addr,
			TSK_FS_ATTR_TYPE_ENUM attrType, short attr_id, TSK_FS_META_TYPE_ENUM metaType, TSK_FS_NAME_TYPE_ENUM dirType, TSK_FS_NAME_FLAG_ENUM dirFlag,
			short meta_flags, long size, long ctime, long crtime, long atime, long mtime, int uid, int gid, short modes, FileKnown known,
			String parent_path, String md5Hash) {
		super(db, obj_id, name, TskData.TSK_DB_FILES_TYPE_ENUM.FS);
		this.fsObjId = fs_obj_id;
		this.metaAddr = meta_addr;
		this.attrType = attrType;
		this.attrId = attr_id;
		this.metaType = metaType;
		this.dirType = dirType;
		this.dirFlag = dirFlag;
		this.metaFlags = TSK_FS_META_FLAG_ENUM.valuesOf(meta_flags);
		this.size = size;
		this.ctime = ctime;
		this.crtime = crtime;
		this.atime = atime;
		this.mtime = mtime;
		this.uid = uid;
		this.gid = gid;
		this.modes = TSK_FS_META_MODE_ENUM.valuesOf(modes);
		this.known = known;
		this.parentPath = parent_path;
<<<<<<< HEAD
		if (md5Hash == null || md5Hash.equals("NULL")){
			this.md5Hash = null;
		}
		else {
			this.md5Hash = md5Hash;
		}
		
=======
		this.md5Hash = md5Hash;
>>>>>>> 62ff99f5
	}

	/**
	 * Sets the parent file system, called by parent during object creation
	 *
	 * @param parent parent file system object
	 */
	void setFileSystem(FileSystem parent) {
		parentFileSystem = parent;
	}

	/**
	 * Sets md5 hash string Note: database or other FsContent objects are not
	 * updated. Currently only SleuthkiCase calls it to update the object while
	 * updating tsk_files entry
	 *
	 * @param md5Hash
	 */
	void setMd5Hash(String md5Hash) {
		this.md5Hash = md5Hash;
	}

	/**
	 * Sets known status Note: database or other FsContent objects are not
	 * updated. Currently only SleuthkiCase calls it to update the object while
	 * updating tsk_files entry
	 *
	 * @param known
	 */
	void setKnown(FileKnown known) {
		this.known = known;
	}

	@Override
	public int read(byte[] buf, long offset, long len) throws TskCoreException {
		if (offset == 0 && size == 0) {
			//special case for 0-size file
			return 0;
		}
		synchronized (this) {
			if (fileHandle == 0) {
				fileHandle = SleuthkitJNI.openFile(getFileSystem().getFileSystemHandle(), metaAddr, attrType, attrId);
			}
		}
		return SleuthkitJNI.readFile(fileHandle, buf, offset, len);
	}

	@Override
	public boolean isRoot() {
		try {
			getFileSystem();
		} catch (TskCoreException ex) {
			logger.log(Level.SEVERE, "Exception while calling 'getFileSystem' on " + this, ex);
			return false;
		}
		return parentFileSystem.getRoot_inum() == this.getMetaAddr();
	}

	/*
	 * -------------------------------------------------------------------------
	 * Getters to retrieve meta-data attributes values
	 * -------------------------------------------------------------------------
	 */
	/**
	 * Gets parent directory
	 *
	 * @return the parent Directory
	 * @throws TskCoreException exception thrown if error occurred in tsk core
	 */
	public AbstractFile getParentDirectory() throws TskCoreException {
		return getSleuthkitCase().getParentDirectory(this);
	}

	/**
	 * Get the parent file system
	 *
	 * @return the file system object of the parent
	 */
	public FileSystem getFileSystem() throws TskCoreException {
		if (parentFileSystem == null) {
			parentFileSystem = getSleuthkitCase().getFileSystemById(fsObjId, AbstractContent.UNKNOWN_ID);
		}
		return parentFileSystem;
	}
	
	@Override
	public Image getImage() throws TskCoreException {
		return getFileSystem().getImage();
	}

	/**
	 * Get the attribute type
	 *
	 * @return attribute type
	 */
	public TSK_FS_ATTR_TYPE_ENUM getAttrType() {
		return attrType;
	}

	/**
	 * Get the attribute id
	 *
	 * @return attribute id
	 */
	public short getAttrId() {
		return attrId;
	}

	/**
	 * Get the meta data type
	 *
	 * @return meta data type
	 */
	public TSK_FS_META_TYPE_ENUM getMetaType() {
		return metaType;
	}

	public String getMetaTypeAsString() {
		return metaType.toString();
	}

	/**
	 * Get the directory type id
	 *
	 * @return directory type id
	 */
	public TSK_FS_NAME_TYPE_ENUM getDirType() {
		return dirType;
	}

	public String getDirTypeAsString() {
		return dirType.toString();
	}

	/**
	 * @param flag the TSK_FS_NAME_FLAG_ENUM to check
	 * @return true if the given flag is set in this FsContent object.
	 */
	public boolean isDirNameFlagSet(TSK_FS_NAME_FLAG_ENUM flag) {
		return dirFlag == flag;
	}

	/**
	 * @return a string representation of the directory name flag (type
	 * TSK_FS_NAME_FLAG_ENUM)
	 */
	public String getDirFlagAsString() {
		return dirFlag.toString();
	}

	/**
	 * Get the file meta address
	 *
	 * @return Address of the meta data structure
	 */
	public long getMetaAddr() {
		return metaAddr;
	}

	/**
	 * @return a string representation of the meta flags
	 */
	public String getMetaFlagsAsString() {
		String str = "";
		if (metaFlags.contains(TSK_FS_META_FLAG_ENUM.ALLOC)) {
			str = TSK_FS_META_FLAG_ENUM.ALLOC.toString();
		} else if (metaFlags.contains(TSK_FS_META_FLAG_ENUM.ALLOC)) {
			str = TSK_FS_META_FLAG_ENUM.UNALLOC.toString();
		}
		return str;
	}

	/**
	 * @param metaFlag the TSK_FS_META_FLAG_ENUM to check
	 * @return true if the given meta flag is set in this FsContent object.
	 */
	public boolean isMetaFlagSet(TSK_FS_META_FLAG_ENUM metaFlag) {
		return metaFlags.contains(metaFlag);
	}

	@Override
	public long getSize() {
		return size;
	}

	@Override
	public List<TskFileRange> getRanges() {
		return Collections.<TskFileRange>emptyList();
	}

	/**
	 * Get the change time
	 *
	 * @return change time
	 */
	public long getCtime() {
		return ctime;
	}

	/**
	 * Get the change time as Date
	 *
	 * @return change time as Date
	 */
	public String getCtimeAsDate() {
		return FsContent.epochToTime(ctime);
	}

	/**
	 * Get the creation time
	 *
	 * @return creation time
	 */
	public long getCrtime() {
		return crtime;
	}

	/**
	 * Get the creation time as Date
	 *
	 * @return creation time as Date
	 */
	public String getCrtimeAsDate() {
		return FsContent.epochToTime(crtime);
	}

	/**
	 * Get the access time
	 *
	 * @return access time
	 */
	public long getAtime() {
		return atime;
	}

	/**
	 * Get the access time as Date
	 *
	 * @return access time as Date
	 */
	public String getAtimeAsDate() {
		return FsContent.epochToTime(atime);
	}

	/**
	 * Get the modified time
	 *
	 * @return modified time
	 */
	public long getMtime() {
		return mtime;
	}

	/**
	 * Get the modified time as Date
	 *
	 * @return modified time as Date
	 */
	public String getMtimeAsDate() {
		return FsContent.epochToTime(mtime);
	}

	/**
	 * Get the user id
	 *
	 * @return user id
	 */
	public int getUid() {
		return uid;
	}

	/**
	 * Get the group id
	 *
	 * @return group id
	 */
	public int getGid() {
		return gid;
	}

	/**
	 * Get the file's mode as a user-displayable string
	 *
	 * @return  formatted user-displayable string for mode
	 */
	public String getModesAsString() {
		int mode = TSK_FS_META_MODE_ENUM.toInt(modes);
		String result = "";

		short isuid = TskData.TSK_FS_META_MODE_ENUM.TSK_FS_META_MODE_ISUID.getMode();
		short isgid = TskData.TSK_FS_META_MODE_ENUM.TSK_FS_META_MODE_ISGID.getMode();
		short isvtx = TskData.TSK_FS_META_MODE_ENUM.TSK_FS_META_MODE_ISVTX.getMode();

		short irusr = TskData.TSK_FS_META_MODE_ENUM.TSK_FS_META_MODE_IRUSR.getMode();
		short iwusr = TskData.TSK_FS_META_MODE_ENUM.TSK_FS_META_MODE_IWUSR.getMode();
		short ixusr = TskData.TSK_FS_META_MODE_ENUM.TSK_FS_META_MODE_IXUSR.getMode();

		short irgrp = TskData.TSK_FS_META_MODE_ENUM.TSK_FS_META_MODE_IRGRP.getMode();
		short iwgrp = TskData.TSK_FS_META_MODE_ENUM.TSK_FS_META_MODE_IWGRP.getMode();
		short ixgrp = TskData.TSK_FS_META_MODE_ENUM.TSK_FS_META_MODE_IXGRP.getMode();

		short iroth = TskData.TSK_FS_META_MODE_ENUM.TSK_FS_META_MODE_IROTH.getMode();
		short iwoth = TskData.TSK_FS_META_MODE_ENUM.TSK_FS_META_MODE_IWOTH.getMode();
		short ixoth = TskData.TSK_FS_META_MODE_ENUM.TSK_FS_META_MODE_IXOTH.getMode();

		// first character = the Meta Type
		result += metaType.toString();

		// second and third characters = user permissions
		if ((mode & irusr) == irusr) {
			result += "r";
		} else {
			result += "-";
		}
		if ((mode & iwusr) == iwusr) {
			result += "w";
		} else {
			result += "-";
		}

		// fourth character = set uid
		if ((mode & isuid) == isuid) {
			if ((mode & ixusr) == ixusr) {
				result += "s";
			} else {
				result += "S";
			}
		} else {
			if ((mode & ixusr) == ixusr) {
				result += "x";
			} else {
				result += "-";
			}
		}

		// fifth and sixth characters = group permissions
		if ((mode & irgrp) == irgrp) {
			result += "r";
		} else {
			result += "-";
		}
		if ((mode & iwgrp) == iwgrp) {
			result += "w";
		} else {
			result += "-";
		}

		// seventh character = set gid
		if ((mode & isgid) == isgid) {
			if ((mode & ixgrp) == ixgrp) {
				result += "s";
			} else {
				result += "S";
			}
		} else {
			if ((mode & ixgrp) == ixgrp) {
				result += "x";
			} else {
				result += "-";
			}
		}

		// eighth and ninth character = other permissions
		if ((mode & iroth) == iroth) {
			result += "r";
		} else {
			result += "-";
		}
		if ((mode & iwoth) == iwoth) {
			result += "w";
		} else {
			result += "-";
		}

		// tenth character = sticky bit
		if ((mode & isvtx) == isvtx) {
			if ((mode & ixoth) == ixoth) {
				result += "t";
			} else {
				result += "T";
			}
		} else {
			if ((mode & ixoth) == ixoth) {
				result += "x";
			} else {
				result += "-";
			}
		}

		// check the result
		if (result.length() != 10) {
			// throw error here
			result = "ERROR";
		}
		return result;
	}

	public boolean isModeSet(TSK_FS_META_MODE_ENUM mode) {
		return modes.contains(mode);
	}

	/**
	 * Get "known" file status - after running a HashDB ingest on it As marked
	 * by a known file database, such as NSRL
	 *
	 * @return file known status enum value
	 */
	public FileKnown getKnown() {
		return known;
	}

	/**
	 * Get the absolute parent path string of this FsContent
	 *
	 * @return the parent path string
	 */
	public String getParentPath() {
		return this.parentPath;
	}

	@Override
	public synchronized String getUniquePath() throws TskCoreException {
		if (uniquePath == null) {
			StringBuilder sb = new StringBuilder();
			sb.append(getFileSystem().getUniquePath());
			sb.append(getParentPath());
			sb.append(getName());
			uniquePath = sb.toString();
		}
		return uniquePath;
	}

	/**
	 * Get the md5 hash value as calculated, if present
	 *
	 * @return md5 hash string, if it is present or null if it is not
	 */
	public String getMd5Hash() {
		return this.md5Hash;
	}

	@Override
	public void finalize() throws Throwable {
		try {
			if (fileHandle != 0) {
				SleuthkitJNI.closeFile(fileHandle);
				fileHandle = 0;
			}
		} finally {
			super.finalize();
		}
	}

	/*
	 * -------------------------------------------------------------------------
	 * Util methods to convert / map the data
	 * -------------------------------------------------------------------------
	 */
	/**
	 * Return the epoch into string in ISO 8601 dateTime format
	 *
	 * @param epoch time in seconds
	 * @return formatted date time string as "yyyy-MM-dd HH:mm:ss"
	 */
	public static String epochToTime(long epoch) {
		String time = "0000-00-00 00:00:00";
		if (epoch != 0) {
			time = new java.text.SimpleDateFormat("yyyy-MM-dd HH:mm:ss").format(new java.util.Date(epoch * 1000));
		}
		return time;
	}

	/**
	 * Convert from ISO 8601 formatted date time string to epoch time in seconds
	 *
	 * @param time formatted date time string as "yyyy-MM-dd HH:mm:ss"
	 * @return epoch time in seconds
	 */
	public static long timeToEpoch(String time) {
		long epoch = 0;
		try {
			epoch = new java.text.SimpleDateFormat("yyyy-MM-dd HH:mm:ss").parse(time).getTime() / 1000;
		} catch (Exception e) {
		}

		return epoch;
	}
	@Override
	public String toString(boolean preserveState){
		return super.toString(preserveState) + "FsContent [\t" + "\tcrtime " + crtime + "\t" + "mtime " + mtime + "\t" + "atime " + atime + "\t" + "attrId " + attrId + "\t" + "dirFlag " + dirFlag + "\t" + "dirType " + dirType + "\t"  + "fsObjId " + fsObjId + "\t" + "gid " + gid + "\t" + "metaAddr " + metaAddr + "\t" + "metaFlags " + metaFlags + "\t" + "metaType " + metaType + "\t" + "modes " + modes + "\t" + "parentPath " + parentPath + "\t" + "size " + size + "\t" + "uid " + uid + "\t" + "uniquePath " + uniquePath + "]\t";
	}
}<|MERGE_RESOLUTION|>--- conflicted
+++ resolved
@@ -127,17 +127,7 @@
 		this.modes = TSK_FS_META_MODE_ENUM.valuesOf(modes);
 		this.known = known;
 		this.parentPath = parent_path;
-<<<<<<< HEAD
-		if (md5Hash == null || md5Hash.equals("NULL")){
-			this.md5Hash = null;
-		}
-		else {
-			this.md5Hash = md5Hash;
-		}
-		
-=======
 		this.md5Hash = md5Hash;
->>>>>>> 62ff99f5
 	}
 
 	/**
