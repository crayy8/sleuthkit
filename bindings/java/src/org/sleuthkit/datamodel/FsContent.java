--- conflicted
+++ resolved
@@ -81,11 +81,7 @@
 	}
 
 	@Override
-<<<<<<< HEAD
-	public int read(byte[] buf, long offset, long len) throws TskException {
-=======
 	public int read(byte[] buf, long offset, long len) throws TskCoreException {
->>>>>>> 9d7a8898
 		if (fileHandle == 0) {
 			fileHandle = SleuthkitJNI.openFile(parentFileSystem.getFileSystemHandle(), meta_addr);
 		}
@@ -118,11 +114,7 @@
 		return parentFileSystem.getRoot_inum() == this.getMeta_addr();
 	}
 
-<<<<<<< HEAD
-	public Directory getParentDirectory() throws TskException {
-=======
 	public Directory getParentDirectory() throws TskCoreException {
->>>>>>> 9d7a8898
 		return getSleuthkitCase().getParentDirectory(this);
 	}
 
@@ -141,11 +133,7 @@
 	 */
 
 	@Override
-<<<<<<< HEAD
-	public Image getImage() throws TskException {
-=======
 	public Image getImage() throws TskCoreException {
->>>>>>> 9d7a8898
 		return this.getFileSystem().getImage();
 	}
 
