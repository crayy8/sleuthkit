--- conflicted
+++ resolved
@@ -20,14 +20,10 @@
 
 import java.util.Collections;
 import java.util.List;
-import java.util.Set;
 import java.util.logging.Level;
 import java.util.logging.Logger;
 import org.sleuthkit.datamodel.TskData.FileKnown;
-import org.sleuthkit.datamodel.TskData.TSK_DB_FILES_TYPE_ENUM;
 import org.sleuthkit.datamodel.TskData.TSK_FS_ATTR_TYPE_ENUM;
-import org.sleuthkit.datamodel.TskData.TSK_FS_META_FLAG_ENUM;
-import org.sleuthkit.datamodel.TskData.TSK_FS_META_MODE_ENUM;
 import org.sleuthkit.datamodel.TskData.TSK_FS_META_TYPE_ENUM;
 import org.sleuthkit.datamodel.TskData.TSK_FS_NAME_FLAG_ENUM;
 import org.sleuthkit.datamodel.TskData.TSK_FS_NAME_TYPE_ENUM;
@@ -208,13 +204,13 @@
 	}
 
 
-<<<<<<< HEAD
-=======
-		return epoch;
-	}
 	@Override
 	public String toString(boolean preserveState){
-		return super.toString(preserveState) + "FsContent [\t" + "\tcrtime " + crtime + "\t" + "mtime " + mtime + "\t" + "atime " + atime + "\t" + "attrId " + attrId + "\t" + "dirFlag " + dirFlag + "\t" + "dirType " + dirType + "\t"  + "fsObjId " + fsObjId + "\t" + "gid " + gid + "\t" + "metaAddr " + metaAddr + "\t" + "metaFlags " + metaFlags + "\t" + "metaType " + metaType + "\t" + "modes " + modes + "\t" + "parentPath " + parentPath + "\t" + "size " + size + "\t" + "uid " + uid + "\t" + "uniquePath " + uniquePath + "]\t";
-	}
->>>>>>> 9382b1d4
+		return super.toString(preserveState) 
+				+ "FsContent [\t" 
+				+ "fsObjId " + fsObjId 
+				+ "\t" + "uniquePath " + uniquePath 
+				+ "\t" + "fileHandle " + fileHandle 
+				+ "]\t";
+	}
 }