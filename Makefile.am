--- conflicted
+++ resolved
@@ -34,17 +34,12 @@
     framework/SampleConfig/*.xml \
     framework/docs/* \
     framework/man/* \
-    framework/tools/etsk_analyzeimg/*.cpp \
+    framework/tools/tsk_analyzeimg/*.cpp \
     framework/tools/tsk_validatepipeline/*.cpp \
     framework/msvcpp/*/*.vcproj \
     framework/msvcpp/*/*.sln \
     framework/msvcpp/Makefile
 
-<<<<<<< HEAD
-CLEANFILES = tsk/tsk_incs.h
-
-=======
->>>>>>> 1841792b
 ACLOCAL_AMFLAGS = -I m4
 
 # directories to compile
