This file describes how to build TSK using Visual Studio (see README_win32.txt for instructions on building the win32 libraries and executables from Linux).  If you do not have a copy of Visual Studio, you can use the free Express Edition:

    http://www.microsoft.com/express/vc/

<<<<<<< HEAD
=======
Visual Studio 2010 Express cannot make 64-bit versions of the executables.  To do that, you must download and install an additional SDK:

    http://msdn.microsoft.com/en-us/windowsserver/bb980924.aspx

>>>>>>> 61f8947b
The Visual Studio Solution file has three build targets: Debug, Debug_NoLibs, and Release.  Debug and Release require that libewf exists (to provide support for E01 image files) and that zlib exists (to provide support for HFS+ compressed data).   Debug_NoLibs does not require libewf or zlib and you should be able to compile Debug_NoLibs without any additional setup.

The steps below outline the process required to compile the Debug and Release targets.

1) Download libewf-20130128 (or later) from:
    http://sourceforge.net/projects/libewf/

<<<<<<< HEAD
2) Open archive file and follow the README instructions in libewf to build libewf_dll (at the time of this writing, that includes downloading the zlib dll). Note that TSK will use only the Release version of libewf_dll.  Later steps also depend on the zlib dll being built inside of libewf. 
=======
2) Open archive file and follow the README instructions in libewf to build libewf_dll (at the time of this writing, that includes downloading the zlib dll). Note that TSK will use only the Release version of libewf_dll.  Later steps also depend on the zlib dll being built inside of libewf.  Note that libewf will need to be converted to Visual Studio 2010 and be upgraded to support a 64-bit build.
>>>>>>> 61f8947b

3) Set the LIBEWF_HOME environment variable to point to the libewf folder that you created and built in step 2. 

4) If you want to build libtsk_jni for the Java JNI bindings, then set the JDK_HOME environment variable to point to the top directory of your Java SDK.

5) Open the TSK Visual Studio Solution file, tsk-win.sln, in the win32 directory. 

<<<<<<< HEAD
6) Compile a Debug, Debug_NoLibs, or Release version of the libraries and executables.  The resulting libraries and executables will be put in win32/Debug, win32/Debug_NoLibs, or win32/Release as appropriate.
=======
6) Compile a Debug, Debug_NoLibs, or Release version of the libraries and executables.  The resulting libraries and executables on a 32-bit build will be put in win32/Debug, win32/Debug_NoLibs, or win32/Release as appropriate.  A 64-bit build will put them into the win32/x64 folders. You can change the type of build using the pulldown in Visual Studio and switching between Win32 and x64.
>>>>>>> 61f8947b

7) Note that the libraries and executables will depend on the libewf and zlib dll files (which are copied to the TSK build directories). 

Refer to the API docs at http://sleuthkit.org/sleuthkit/docs/api-docs/ for details on how to use the library in an application.

-------------------------------------------------------------------
carrier <at> sleuthkit <dot> org
Brian Carrier<|MERGE_RESOLUTION|>--- conflicted
+++ resolved
@@ -2,13 +2,10 @@
 
     http://www.microsoft.com/express/vc/
 
-<<<<<<< HEAD
-=======
 Visual Studio 2010 Express cannot make 64-bit versions of the executables.  To do that, you must download and install an additional SDK:
 
     http://msdn.microsoft.com/en-us/windowsserver/bb980924.aspx
 
->>>>>>> 61f8947b
 The Visual Studio Solution file has three build targets: Debug, Debug_NoLibs, and Release.  Debug and Release require that libewf exists (to provide support for E01 image files) and that zlib exists (to provide support for HFS+ compressed data).   Debug_NoLibs does not require libewf or zlib and you should be able to compile Debug_NoLibs without any additional setup.
 
 The steps below outline the process required to compile the Debug and Release targets.
@@ -16,11 +13,7 @@
 1) Download libewf-20130128 (or later) from:
     http://sourceforge.net/projects/libewf/
 
-<<<<<<< HEAD
-2) Open archive file and follow the README instructions in libewf to build libewf_dll (at the time of this writing, that includes downloading the zlib dll). Note that TSK will use only the Release version of libewf_dll.  Later steps also depend on the zlib dll being built inside of libewf. 
-=======
 2) Open archive file and follow the README instructions in libewf to build libewf_dll (at the time of this writing, that includes downloading the zlib dll). Note that TSK will use only the Release version of libewf_dll.  Later steps also depend on the zlib dll being built inside of libewf.  Note that libewf will need to be converted to Visual Studio 2010 and be upgraded to support a 64-bit build.
->>>>>>> 61f8947b
 
 3) Set the LIBEWF_HOME environment variable to point to the libewf folder that you created and built in step 2. 
 
@@ -28,11 +21,7 @@
 
 5) Open the TSK Visual Studio Solution file, tsk-win.sln, in the win32 directory. 
 
-<<<<<<< HEAD
-6) Compile a Debug, Debug_NoLibs, or Release version of the libraries and executables.  The resulting libraries and executables will be put in win32/Debug, win32/Debug_NoLibs, or win32/Release as appropriate.
-=======
 6) Compile a Debug, Debug_NoLibs, or Release version of the libraries and executables.  The resulting libraries and executables on a 32-bit build will be put in win32/Debug, win32/Debug_NoLibs, or win32/Release as appropriate.  A 64-bit build will put them into the win32/x64 folders. You can change the type of build using the pulldown in Visual Studio and switching between Win32 and x64.
->>>>>>> 61f8947b
 
 7) Note that the libraries and executables will depend on the libewf and zlib dll files (which are copied to the TSK build directories). 
 
