/*
** The Sleuth Kit
**
** Brian Carrier [carrier <at> sleuthkit [dot] org]
** Copyright (c) 2010-2019 Brian Carrier.  All Rights reserved
**
** This software is distributed under the Common Public License 1.0
**
*/

/**
* \file LogicalImagerRuleSet.h
* Contains the class definitions for the Logicial Imager Rule Set.
*/

#pragma once

#include <string>
#include <set>
#include <list>
#include <map>

#include "tsk/tsk_tools_i.h"
#include "LogicalImagerRuleBase.h"
#include "RuleMatchResult.h"
#include "json.h"

/**
* Implement the logical imager rule set.
*
*/
class LogicalImagerRuleSet
{
public:
    LogicalImagerRuleSet(const std::string &configFilename, const std::string &alertFilename);
    ~LogicalImagerRuleSet();

    TSK_RETVAL_ENUM processFile(TSK_FS_FILE *fs_file, const char *path) const;
    TSK_RETVAL_ENUM matches(TSK_FS_FILE *fs_file, const char *path) const;
    const std::pair<const RuleMatchResult *, std::list<std::string>> getFullFilePaths() const;
    TSK_RETVAL_ENUM extractFile(TSK_FS_FILE *fs_file) const;
    void alert(TSK_RETVAL_ENUM extractStatus, const std::string &description, TSK_FS_FILE *fs_file, const char *path) const;

    bool getFinalizeImagerWriter() { return m_finalizeImageWriter; }

private:
    void constructRuleSet(const std::string &ruleSetKey, nlohmann::json ruleSetValue);
<<<<<<< HEAD

    std::map<const RuleMatchResult *, std::vector<LogicalImagerRuleBase *>> m_rules;
    std::pair<const RuleMatchResult *, std::list<std::string>> m_fullFilePaths;
    bool m_finalizeImageWriter = false;
=======

    // Copy constructor is forbidden
    LogicalImagerRuleSet(const LogicalImagerRuleSet &) = delete;

    std::map<const RuleMatchResult *, std::vector<LogicalImagerRuleBase *>> m_rules;
    std::pair<const RuleMatchResult *, std::list<std::string>> m_fullFilePaths;
    std::string m_alertFilePath;
    FILE *m_alertFile;
>>>>>>> 198dbe8b
};<|MERGE_RESOLUTION|>--- conflicted
+++ resolved
@@ -45,19 +45,8 @@
 
 private:
     void constructRuleSet(const std::string &ruleSetKey, nlohmann::json ruleSetValue);
-<<<<<<< HEAD
 
     std::map<const RuleMatchResult *, std::vector<LogicalImagerRuleBase *>> m_rules;
     std::pair<const RuleMatchResult *, std::list<std::string>> m_fullFilePaths;
     bool m_finalizeImageWriter = false;
-=======
-
-    // Copy constructor is forbidden
-    LogicalImagerRuleSet(const LogicalImagerRuleSet &) = delete;
-
-    std::map<const RuleMatchResult *, std::vector<LogicalImagerRuleBase *>> m_rules;
-    std::pair<const RuleMatchResult *, std::list<std::string>> m_fullFilePaths;
-    std::string m_alertFilePath;
-    FILE *m_alertFile;
->>>>>>> 198dbe8b
 };