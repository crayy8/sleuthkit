--- conflicted
+++ resolved
@@ -973,15 +973,9 @@
                 break;
             }
             else {
-<<<<<<< HEAD
                 printDebug("processFile: tsk_fs_file_read returns -1 filename=%s\toffset=%" PRId64 "\n", fs_file->name->name, offset);
                 result = TSK_ERR;
                 break;
-=======
-                printDebug("extractFile: tsk_fs_file_read returns -1 filename=%s\toffset=%" PRIxOFF "\n", fs_file->name->name, offset);
-                consoleOutput(stderr, "extractFile: tsk_fs_file_read returns -1 filename=%s\tpath=%s\toffset=%" PRIxOFF "\n", fs_file->name->name, path, offset);
-                return TSK_ERR;
->>>>>>> 680fd74e
             }
         }
         else if (bytesRead == 0) {
@@ -1024,12 +1018,6 @@
     TSK_RETVAL_ENUM extractStatus = TSK_ERR;
     if (matchResult->isShouldSave()) {
         extractStatus = extractFile(fs_file, path);
-<<<<<<< HEAD
-    }
-    if (matchResult->isShouldAlert()) {
-        alert(driveToProcess, extractStatus, matchResult, fs_file, path);
-=======
->>>>>>> 680fd74e
     }
     alert(outputVHDFilename, extractStatus, matchResult, fs_file, path);
     return TSK_OK;
@@ -1305,13 +1293,8 @@
         if (driveToProcess.back() == ':') {
             driveToProcess = driveToProcess.substr(0, driveToProcess.size() - 1);
         }
-<<<<<<< HEAD
-        subDirForFiles = iFlagUsed ? "sparse_image" : driveToProcess;
-        std::string outputFileName = directoryPath + "/" + subDirForFiles + ".vhd";
-=======
         outputVHDFilename = (iFlagUsed ? "sparse_image" : driveToProcess) + ".vhd";
         std::string outputFileName = directoryPath + "/" + outputVHDFilename;
->>>>>>> 680fd74e
         std::wstring outputFileNameW = TskHelper::toWide(outputFileName);
 
         if (hasTskLogicalImager(image)) {
