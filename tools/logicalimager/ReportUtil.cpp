--- conflicted
+++ resolved
@@ -161,19 +161,11 @@
         fs_file->fs_info->offset,
         (fs_file->meta ? fs_file->meta->addr : 0),
         extractStatus,
-<<<<<<< HEAD
-        matchedRuleInfo->getRuleSetName().c_str(),
-        matchedRuleInfo->getName().c_str(),
-        matchedRuleInfo->getDescription().c_str(),
-        (fs_file->name ? fs_file->name->name : "name is null"),
-        path,
-=======
         ruleMatchResult->getRuleSetName().c_str(),
         ruleMatchResult->getName().c_str(),
         ruleMatchResult->getDescription().c_str(),
         origFileName.c_str(),
         origFilePath.c_str(),
->>>>>>> 07ce0371
         extractedFilePath.c_str(),
         crtimeStr.c_str(),
         mtimeStr.c_str(),
